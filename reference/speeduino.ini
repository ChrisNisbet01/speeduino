--- conflicted
+++ resolved
@@ -1,4 +1,3 @@
-<<<<<<< HEAD
 ;-------------------------------------------------------------------------------
 #unset CAN_COMMANDS
 #unset enablehardware_test
@@ -11,7 +10,7 @@
    versionInfo    = "S" ;This info is what is displayed to user
 
 [TunerStudio]
-   iniSpecVersion = 3.46
+   iniSpecVersion = 3.51
 
 ;-------------------------------------------------------------------------------
 
@@ -282,8 +281,10 @@
       useResync  = bits,   U08,      6,[7:7],    "No",        "Yes"
       sparkDur   = scalar, U08,      7,          "ms",        0.1, 0, 0, 25.5, 1 ; Spark duration
       trigPatternSec = bits,   U08,      8,[0:7],    "Single tooth cam", "4-1 cam", "INVALID", "INVALID", "INVALID", "INVALID", "INVALID", "INVALID", "INVALID", "INVALID", "INVALID", "INVALID", "INVALID", "INVALID", "INVALID", "INVALID", "INVALID", "INVALID", "INVALID", "INVALID", "INVALID", "INVALID", "INVALID", "INVALID", "INVALID", "INVALID", "INVALID", "INVALID", "INVALID", "INVALID", "INVALID", "INVALID", "INVALID", "INVALID", "INVALID", "INVALID", "INVALID", "INVALID", "INVALID", "INVALID", "INVALID", "INVALID", "INVALID", "INVALID", "INVALID", "INVALID", "INVALID", "INVALID", "INVALID", "INVALID", "INVALID", "INVALID", "INVALID", "INVALID", "INVALID", "INVALID", "INVALID", "INVALID", "INVALID", "INVALID", "INVALID", "INVALID", "INVALID", "INVALID", "INVALID", "INVALID", "INVALID", "INVALID", "INVALID", "INVALID", "INVALID", "INVALID", "INVALID", "INVALID", "INVALID", "INVALID", "INVALID", "INVALID", "INVALID", "INVALID", "INVALID", "INVALID", "INVALID", "INVALID", "INVALID", "INVALID", "INVALID", "INVALID", "INVALID", "INVALID", "INVALID", "INVALID", "INVALID", "INVALID", "INVALID", "INVALID", "INVALID", "INVALID", "INVALID", "INVALID", "INVALID", "INVALID", "INVALID", "INVALID", "INVALID", "INVALID", "INVALID", "INVALID", "INVALID", "INVALID", "INVALID", "INVALID", "INVALID", "INVALID", "INVALID", "INVALID", "INVALID", "INVALID", "INVALID", "INVALID", "INVALID", "INVALID", "INVALID", "INVALID", "INVALID", "INVALID", "INVALID", "INVALID", "INVALID", "INVALID", "INVALID", "INVALID", "INVALID", "INVALID", "INVALID", "INVALID", "INVALID", "INVALID", "INVALID", "INVALID", "INVALID", "INVALID", "INVALID", "INVALID", "INVALID", "INVALID", "INVALID", "INVALID", "INVALID", "INVALID", "INVALID", "INVALID", "INVALID", "INVALID", "INVALID", "INVALID", "INVALID", "INVALID", "INVALID", "INVALID", "INVALID", "INVALID", "INVALID", "INVALID", "INVALID", "INVALID", "INVALID", "INVALID", "INVALID", "INVALID", "INVALID", "INVALID", "INVALID", "INVALID", "INVALID", "INVALID", "INVALID", "INVALID", "INVALID", "INVALID", "INVALID", "INVALID", "INVALID", "INVALID", "INVALID", "INVALID", "INVALID", "INVALID", "INVALID", "INVALID", "INVALID", "INVALID", "INVALID", "INVALID", "INVALID", "INVALID", "INVALID", "INVALID", "INVALID", "INVALID", "INVALID", "INVALID", "INVALID", "INVALID", "INVALID", "INVALID", "INVALID", "INVALID", "INVALID", "INVALID", "INVALID", "INVALID", "INVALID", "INVALID", "INVALID", "INVALID", "INVALID", "INVALID", "INVALID", "INVALID", "INVALID", "INVALID", "INVALID", "INVALID", "INVALID", "INVALID", "INVALID", "INVALID", "INVALID", "INVALID", "INVALID", "INVALID", "INVALID", "INVALID", "INVALID", "INVALID", "INVALID", "INVALID", "INVALID", "INVALID", "INVALID", "INVALID", "INVALID", "INVALID", "INVALID", "INVALID", "INVALID", "INVALID", "INVALID", "INVALID", "INVALID", "INVALID", "INVALID", "INVALID", "INVALID", "INVALID"
-      unused4-9  = scalar, U08,      9,         "ms",       0.1,       0.0,   0.0,    25.5,      1
-      unused4-10 = scalar, U08,      10,         "ms",       0.1,       0.0,   0.0,    25.5,      1
+      bootloaderCaps  = scalar, U08, 9,          "level",     1, 0, 0, 255, 0
+      resetControl_custom   = bits, U08, 10,[0:1], "Disabled", "Prevent When Running", "Prevent Always", "Serial Command"
+      resetControl_standard = bits, U08, 10,[0:1], "Disabled", "INVALID", "INVALID", "Enabled"
+      resetControlPin = bits, U08,      10,[2:7],  "Board Default", "INVALID", "INVALID", "3", "4", "5", "6", "7", "8", "9", "10", "11", "12", "13", "14", "15", "16", "17", "18", "19", "20", "21", "22", "23", "24", "25", "26", "27", "28", "29", "30", "31", "32", "33", "34", "35", "36", "37", "38", "39", "40", "41", "42", "43", "44", "45", "46", "47", "48", "49", "50", "51", "52", "53", "54", "A8", "A9", "A10", "A11", "A12", "A13", "A14", "A15", "INVALID"
       SkipCycles  = scalar, U08,     11,         "cycles",    1,    0,    0,  255, 0
 
    ;  name       = array,  type,    offset, shape, units,     scale, translate,    lo,      hi, digits
@@ -756,6 +757,9 @@
     requiresPowerCycle = stagedInjSizePri
     requiresPowerCycle = stagedInjSizeSec
     requiresPowerCycle = stagingEnabled
+    requiresPowerCycle = resetControl_custom
+    requiresPowerCycle = resetControl_standard
+    requiresPowerCycle = resetControlPin
 
     defaultValue = pinLayout,   1
     defaultValue = TrigPattern, 0
@@ -806,6 +810,9 @@
     defaultValue = VVTasOnOff,  0
     defaultValue = stagingEnabled, 0
 	defaultValue = lnchCtrlTPS, 0
+    defaultValue = resetControl_custom, 0
+    defaultValue = resetControl_standard, 0
+    defaultValue = bootloaderCaps, 0
 	 ; defaultValue = obd_address, 0
 
     ;Default pins
@@ -816,6 +823,10 @@
     defaultValue = fuelPumpPin, 0
     defaultValue = tachoPin,    0
     defaultValue = perToothIgn, 0
+    defaultValue = resetControlPin, 0
+
+    controllerPriority = bootloaderCaps
+
 [Menu]
 
    ;----------------------------------------------------------------------------
@@ -850,6 +861,7 @@
       subMenu = triggerSettings,    "Trigger Setup"
       ;subMenu = OLED,               "OLED Setup"
       subMenu = airdensity_curve,   "IAT Density"
+      subMenu = reset_control,      "Reset Control"
 
 
    menu = "&Tuning"
@@ -1098,6 +1110,10 @@
   stagedInjSizePri= "Size of the primary injectors. The sum of the Pri and Sec injectors values MUST match the value used in the req_fuel calculation"
   stagedInjSizeSec= "Size of the secondary injectors. The sum of the Pri and Sec injectors values MUST match the value used in the req_fuel calculation"
 
+  resetControl_standard = "Whether to enable reset control of the Arduino's automatic reset feature. If this feature is enabled, the selected control pin will be held high at all times. In order to update your Speeduino's firmware, you will first need to open a serial terminal and send a 'U' command so that the Arduino resets when the upload starts. The control pin should be connected to the Arduino's reset pin."
+  resetControl_custom   = "How to control the Arduino's automatic reset feature. NOTE: Some of these settings require modifying your hardware and replacing the Arduino bootloader. See the Wiki for more details.\n\nDisabled: Allow the Arduino to reset when a new serial connection is made.\n\nPrevent When Running: Hold the control pin high while the engine is running.\n\nPrevent Always: Always hold the control pin high.\n\nSerial Command: Normally hold the control pin high, but pull it low when the 'U' serial command is issued and reset upon receiving more data."
+  resetControlPin       = "The Arduino pin used to control resets."
+
 [UserDefined]
 
 ; Enhanced TunerStudio dialogs can be defined here
@@ -1805,6 +1821,13 @@
 	    topicHelp = "http://speeduino.com/wiki/index.php/Serial3_IO_interface"
         field = "Enable Second Serial",       enable_canbus
 
+    dialog = reset_control, "Reset Control"
+        ; Control type options for custom firmware
+        field = "Control Type", resetControl_custom, { bootloaderCaps > 0 }, { bootloaderCaps > 0 }
+        ; Control type options for standard / unmodifyable firmware
+        field = "Control Type", resetControl_standard, { bootloaderCaps == 0 }, { bootloaderCaps == 0 }
+        field = "Control Pin", resetControlPin
+
 ;-------------------------------------------------------------------------------
 ; General help text
 
@@ -2238,6 +2261,8 @@
    indicator = { hardLimitOn        }, "Hard Limit OFF","Hard Limiter", white, black, red,      black
    indicator = { boostCutOut        }, "Ign Cut OFF",   "Ign Cut (Boost)",    white, black, red,      black
    indicator = { sync               }, "No Sync",       "Sync",         white, black, green,    black
+   indicator = { resetLockOn        }, "Reset Lock OFF","Reset Lock ON",     red, black, green,    black
+   indicator = { bootloaderCaps > 0 }, "Std. Boot",     "Custom Boot",  white, black, white,    black
 
 ;-------------------------------------------------------------------------------
 
@@ -2248,7 +2273,7 @@
    ; you change it.
 
    ochGetCommand    = "r\$tsCanId\x30%2o%2c"
-   ochBlockSize     =  81
+   ochBlockSize     =  82
 
    secl             = scalar, U08,  0, "sec",    1.000, 0.000
    status1          = scalar, U08,  1, "bits",   1.000, 0.000
@@ -2335,6 +2360,9 @@
    pulseWidth2      = scalar,   U16,      75, "ms",     0.001, 0.000
    pulseWidth3      = scalar,   U16,      77, "ms",     0.001, 0.000
    pulseWidth4      = scalar,   U16,      79, "ms",     0.001, 0.000
+   status3          = scalar,   U08,      81, "bits", 1.000, 0.000
+    resetLockOn      = bits,     U08,    81, [0:0]
+    unused81_1-7     = bits,     U08,    81, [1:7]
 
 #if CELSIUS
    coolant          = { coolantRaw - 40                               } ; Temperature readings are offset by 40 to allow for negatives
@@ -2494,2524 +2522,4 @@
                  ;filter = std_DeadLambda ; Auto build
 
 ;                 filter = maxTPSFilter, "High Throttle", tps,       <       , 15,       , true
-;------------- WUE VEAL not currently working ----------------
-=======
-;-------------------------------------------------------------------------------
-#unset CAN_COMMANDS
-#unset enablehardware_test
-
-[MegaTune]
-   MTversion      = 2.25
-
-   queryCommand   = "Q"
-   signature      = "speeduino 201801-dev"
-   versionInfo    = "S" ;This info is what is displayed to user
-
-[TunerStudio]
-   iniSpecVersion = 3.51
-
-;-------------------------------------------------------------------------------
-
-[SettingGroups]
-   ; the referenceName will over-ride previous, so if you are creating a
-   ; settingGroup with a reference name of lambdaSensor, it will replace the
-   ; setting group defined in the settingGroups.xml of the TunerStudio config
-   ; folder. If is is an undefined referenceName, it will be added.
-   ; keyword    =  referenceName,  DisplayName
-
-    ;settingGroup = boostUnits, "Boost table units"
-    ;settingOption = DEFAULT, "kPa"
-    ;settingOption = BOOSTPSI, "PSI"
-    settingGroup = enablehardware_test, "Enable Hardware Test Page"
-
-
-[PcVariables]
-   ; valid types: boolean, double, int, list
-   ;
-   ; no offset as they are local variables.
-   ; entry format the same as Constants, except there is no offset.
-   ; arrays are not yet supported.
-   ; name = class,  type,    shape,  units,       scale, translate,    lo,      hi, digits
-   ; name = type, min, max;
-   ;
-   ; type List: value will be index.
-    tsCanId        	= bits,   	U08,   [0:3], "CAN ID 0", "CAN ID 1", "CAN ID 2", "CAN ID 3", "CAN ID 4", "CAN ID 5", "CAN ID 6", "CAN ID 7", "CAN ID 8", "CAN ID 9", "CAN ID 10","CAN ID 11","CAN ID 12","CAN ID 13","CAN ID 14","INVALID"
-    rpmhigh = scalar,   U16,    "rpm", 1, 0, 0, 30000, 0
-    rpmwarn = scalar,   U16,    "rpm", 1, 0, 0, 30000, 0
-    rpmdang = scalar,   U16,    "rpm", 1, 0, 0, 30000, 0
-
-    idleUnits = bits,   U08,    [0:2], "None", "On/Off", "Duty Cycle", "Duty Cycle", "Steps", "Steps"
-
-[Constants]
-
-   ;----------------------------------------------------------------------------
-   ; Constants Definition
-   ; --------------------
-   ;
-   ; Scalar Values
-   ; -------------
-   ; The scaling and translation values are used as follows:
-   ;    msValue   = userValue / scale - translate
-   ;    userValue = (msValue + translate) * scale
-   ;
-   ;
-   ; Temperatures are fine, check out the Fielding IAC example (fastIdleT).
-   ;
-   ; Array Values
-   ; ------------
-   ; Arrays are specified just like scalars, except that they have a "shape"
-   ; entry in the fourth parameter.  The shape allows you to define lists or
-   ; tables, for example [8] defines a list with eight values and [2x4] defines
-   ; a table with eight values (two rows and four columns).  Tables may be
-   ; stored in either "X-" or "Y-order."  X-order means that memory is layed
-   ; out like.
-   ;
-   ;     [x1,y1] [x2,y1]...[xn,y1] [x1,y2]...
-   ;
-   ; Y-order would be
-   ;
-   ;     [x1,y1] [x1,y2]...[x1,yn] [x2,y1]...
-   ;
-   ; To use the TableEditor, you must define two lists and a table, and
-   ; the lengths of the lists must correspond to the shape of the table.
-   ;
-   ; Bit Fields
-   ; ----------
-   ; Bits are numbered 0-7, the rightmost being bit zero.  The basic
-   ; data word that stores bit fields must be unsigned.
-   ;
-   ; You need NOT supply the correct number of labels matching the
-   ; number of bits you've specified (one bit requires 2 values, two
-   ; bits requires 4 values and so on).  If you neglect to supply enough
-   ; labels, they will be synthesized using the sequence "1", "2" and so
-   ; on based upon their position in the sequence (the cltType and matType
-   ; will end up with identical lists).
-   ;
-   ; If you specify a label as "INVALID" (all upper case), then it will
-   ; not be displayed in the combo box, so you can leave out values that
-   ; make no sense.
-   ;
-   ;----------------------------------------------------------------------------
-
-   endianness          = little
-   nPages              = 10
-   pageSize            = 288,   128,     288,    128,     288,    128,    240,     192,    128,    192
-
-   ;burnCommand         = "B"
-   ;pageActivate        = "P\001",   "P\002", "P\003", "P\004", "P\005", "P\006", "P\007", "P\010", "P\011", "P\012", "P\013"
-   ;pageReadCommand     = "V",       "V",     "V",     "V",     "V",     "V",     "V",     "V",      "V",    "V",    "V"
-   ;pageValueWrite      = "W%2o%v",   "W%o%v", "W%2o%v", "W%o%v", "W%2o%v", "W%o%v", "W%o%v", "W%o%v", "W%o%v",	"W%o%v",	"W%o%v"
-
-   ; New commands
-   ;pageSize            = 288,   128,     288,    128,     288,    128,     128,    160,     192,    128,    192
-   pageIdentifier      = "\$tsCanId\x01", "\$tsCanId\x02", "\$tsCanId\x03", "\$tsCanId\x04", "\$tsCanId\x05", "\$tsCanId\x06", "\$tsCanId\x07", "\$tsCanId\x08", "\$tsCanId\x09", "\$tsCanId\x0A"
-   burnCommand         = "b%2i", "b%2i", "b%2i", "b%2i", "b%2i", "b%2i", "b%2i", "b%2i", "b%2i", "b%2i"
-   pageReadCommand     = "p%2i%2o%2c%v", "p%2i%2o%2c%v", "p%2i%2o%2c%v", "p%2i%2o%2c%v", "p%2i%2o%2c%v", "p%2i%2o%2c%v", "p%2i%2o%2c%v", "p%2i%2o%2c%v", "p%2i%2o%2c%v", "p%2i%2o%2c%v"
-   pageValueWrite      = "w%2i%2o%2c%v", "w%2i%2o%2c%v", "w%2i%2o%2c%v", "w%2i%2o%2c%v", "w%2i%2o%2c%v", "w%2i%2o%2c%v", "w%2i%2o%2c%v", "w%2i%2o%2c%v", "w%2i%2o%2c%v", "w%2i%2o%2c%v"
-   pageChunkWrite      = "w%2i%2o%2c%v", "w%2i%2o%2c%v", "w%2i%2o%2c%v", "w%2i%2o%2c%v", "w%2i%2o%2c%v", "w%2i%2o%2c%v", "w%2i%2o%2c%v", "w%2i%2o%2c%v", "w%2i%2o%2c%v", "w%2i%2o%2c%v"
-
-   blockingFactor = 2048
-   tableBlockingFactor = 2048
-   delayAfterPortOpen=1000
-   ;validateArrayBounds = true
-   blockReadTimeout = 2000
-   ;tsWriteBlocks = on
-   interWriteDelay = 5 ;Ignored when tsWriteBlocks is on
-   pageActivationDelay = 10
-
-;New for TS 3.0.08ish upwards, define lists of standard I/O options
-
- #define PIN_OUT10inv = "INVALID", "INVALID", "INVALID", "INVALID", "INVALID", "INVALID", "INVALID", "INVALID", "INVALID", "INVALID"
- #define PIN_OUT16inv = "INVALID", "INVALID", "INVALID", "INVALID", "INVALID", "INVALID", "INVALID", "INVALID", "INVALID", "INVALID", "INVALID", "INVALID", "INVALID", "INVALID", "INVALID", "INVALID"
-
- #define tsCanId_list      	  = "CAN ID 0", "CAN ID 1", "CAN ID 2", "CAN ID 3", "CAN ID 4", "CAN ID 5", "CAN ID 6", "CAN ID 7", "CAN ID 8", "CAN ID 9", "CAN ID 10","CAN ID 11","CAN ID 12","CAN ID 13","CAN ID 14","INVALID"
- #define CAN_ADDRESS_HEX_inv255 = $PIN_OUT16inv, $PIN_OUT16inv, $PIN_OUT16inv, $PIN_OUT16inv, $PIN_OUT16inv, $PIN_OUT16inv, $PIN_OUT16inv, $PIN_OUT16inv, $PIN_OUT16inv, $PIN_OUT16inv, $PIN_OUT16inv, $PIN_OUT16inv, $PIN_OUT16inv, $PIN_OUT16inv, $PIN_OUT16inv, $PIN_OUT10inv, "INVALID", "INVALID", "INVALID", "INVALID", "INVALID", "INVALID"
- #define CAN_ADDRESS_HEX_00XX = "INVALID", "0x001", "0x002", "0x003", "0x004", "0x005", "0x006", "0x007", "0x008", "0x009", "0x00A", "0x00B", "0x00C", "0x00D", "0x00E", "0x00F", "0x010", "0x011", "0x012", "0x013", "0x014", "0x015", "0x016", "0x017", "0x018", "0x019", "0x01A", "0x01B", "0x01C", "0x01D", "0x01E", "0x01F", "0x020", "0x021", "0x022", "0x023", "0x024", "0x025", "0x026", "0x027", "0x028", "0x029", "0x02A", "0x02B", "0x02C", "0x02D", "0x02E", "0x02F", "0x030", "0x031", "0x032", "0x033", "0x034", "0x035", "0x036", "0x037", "0x038", "0x039", "0x03A", "0x03B", "0x03C", "0x03D", "0x03E", "0x03F", "0x040", "0x041", "0x042", "0x043", "0x044", "0x045", "0x046", "0x047", "0x048", "0x049", "0x04A", "0x04B", "0x04C", "0x04D", "0x04E", "0x04F", "0x050", "0x051", "0x052", "0x053", "0x054", "0x055", "0x056", "0x057", "0x058", "0x059", "0x05A", "0x05B", "0x05C", "0x05D", "0x05E", "0x05F" ,"0x060", "0x061", "0x062", "0x063", "0x064", "0x065", "0x066", "0x067", "0x068", "0x069", "0x06A", "0x06B", "0x06C", "0x06D", "0x06E", "0x06F", "0x070", "0x071", "0x072", "0x073", "0x074", "0x075", "0x076", "0x077", "0x078", "0x079", "0x07A", "0x07B", "0x07C", "0x07D", "0x07E", "0x07F", "0x080", "0x081", "0x082", "0x083", "0x084", "0x085", "0x086", "0x087", "0x088", "0x089", "0x08A", "0x08B", "0x08C", "0x08D", "0x08E", "0x08F" ,"0x090", "0x091", "0x092", "0x093", "0x094", "0x095", "0x096", "0x097", "0x098", "0x099", "0x09A", "0x09B", "0x09C", "0x09D", "0x09E", "0x09F", "0x0A0", "0x0A1", "0x0A2", "0x0A3", "0x0A4", "0x0A5", "0x0A6", "0x0A7", "0x0A8", "0x0A9", "0x0AA", "0x0AB", "0x0AC", "0x0AD", "0x0AE", "0x0AF", "0x0B0", "0x0B1", "0x0B2", "0x0B3", "0x0B4", "0x0B5", "0x0B6", "0x0B7", "0x0B8", "0x0B9", "0x0BA", "0x0BB", "0x0BC", "0x0BD", "0x0BE", "0x0BF" ,"0x0C0", "0x0C1", "0x0C2", "0x0C3", "0x0C4", "0x0C5", "0x0C6", "0x0C7", "0x0C8", "0x0C9", "0x0CA", "0x0CB", "0x0CC", "0x0CD", "0x0CE", "0x0CF", "0x0D0", "0x0D1", "0x0D2", "0x0D3", "0x0D4", "0x0D5", "0x0D6", "0x0D7", "0x0D8", "0x0D9", "0x0DA", "0x0DB", "0x0DC", "0x0DD", "0x0DE", "0x0DF", "0x0E0", "0x0E1", "0x0E2", "0x0E3", "0x0E4", "0x0E5", "0x0E6", "0x0E7", "0x0E8", "0x0E9", "0x0EA", "0x0EB", "0x0EC", "0x0ED", "0x0EE", "0x0EF" ,"0x0F0", "0x0F1", "0x0F2", "0x0F3", "0x0F4", "0x0F5", "0x0F6", "0x0F7", "0x0F8", "0x0F9", "0x0FA", "0x0FB", "0x0FC", "0x0FD", "0x0FE", "0x0FF"
- #define CAN_ADDRESS_HEX_01XX = "0x100", "0x101", "0x102", "0x103", "0x104", "0x105", "0x106", "0x107", "0x108", "0x109", "0x10A", "0x10B", "0x10C", "0x10D", "0x10E", "0x10F", "0x110", "0x111", "0x112", "0x113", "0x114", "0x115", "0x116", "0x117", "0x118", "0x119", "0x11A", "0x11B", "0x11C", "0x11D", "0x11E", "0x11F", "0x120", "0x121", "0x122", "0x123", "0x124", "0x125", "0x126", "0x127", "0x128", "0x129", "0x12A", "0x12B", "0x12C", "0x12D", "0x12E", "0x12F", "0x130", "0x131", "0x132", "0x133", "0x134", "0x135", "0x136", "0x137", "0x138", "0x139", "0x13A", "0x13B", "0x13C", "0x13D", "0x13E", "0x13F", "0x140", "0x141", "0x142", "0x143", "0x144", "0x145", "0x146", "0x147", "0x148", "0x149", "0x14A", "0x14B", "0x14C", "0x14D", "0x14E", "0x14F", "0x150", "0x151", "0x152", "0x153", "0x154", "0x155", "0x156", "0x157", "0x158", "0x159", "0x15A", "0x15B", "0x15C", "0x15D", "0x15E", "0x15F" ,"0x160", "0x161", "0x162", "0x163", "0x164", "0x165", "0x166", "0x167", "0x168", "0x169", "0x16A", "0x16B", "0x16C", "0x16D", "0x16E", "0x16F", "0x170", "0x171", "0x172", "0x173", "0x174", "0x175", "0x176", "0x177", "0x178", "0x179", "0x17A", "0x17B", "0x17C", "0x17D", "0x17E", "0x17F", "0x180", "0x181", "0x182", "0x183", "0x184", "0x185", "0x186", "0x187", "0x188", "0x189", "0x18A", "0x18B", "0x18C", "0x18D", "0x18E", "0x18F" ,"0x190", "0x191", "0x192", "0x193", "0x194", "0x195", "0x196", "0x197", "0x198", "0x199", "0x19A", "0x19B", "0x19C", "0x19D", "0x19E", "0x19F", "0x1A0", "0x1A1", "0x1A2", "0x1A3", "0x1A4", "0x1A5", "0x1A6", "0x1A7", "0x1A8", "0x1A9", "0x1AA", "0x1AB", "0x1AC", "0x1AD", "0x1AE", "0x1AF", "0x1B0", "0x1B1", "0x1B2", "0x1B3", "0x1B4", "0x1B5", "0x1B6", "0x1B7", "0x1B8", "0x1B9", "0x1BA", "0x1BB", "0x1BC", "0x1BD", "0x1BE", "0x1BF" ,"0x1C0", "0x1C1", "0x1C2", "0x1C3", "0x1C4", "0x1C5", "0x1C6", "0x1C7", "0x1C8", "0x1C9", "0x1CA", "0x1CB", "0x1CC", "0x1CD", "0x1CE", "0x1CF", "0x1D0", "0x1D1", "0x1D2", "0x1D3", "0x1D4", "0x1D5", "0x1D6", "0x1D7", "0x1D8", "0x1D9", "0x1DA", "0x1DB", "0x1DC", "0x1DD", "0x1DE", "0x1DF", "0x1E0", "0x1E1", "0x1E2", "0x1E3", "0x1E4", "0x1E5", "0x1E6", "0x1E7", "0x1E8", "0x1E9", "0x1EA", "0x1EB", "0x1EC", "0x1ED", "0x1EE", "0x1EF" ,"0x1F0", "0x1F1", "0x1F2", "0x1F3", "0x1F4", "0x1F5", "0x1F6", "0x1F7", "0x1F8", "0x1F9", "0x1FA", "0x1FB", "0x1FC", "0x1FD", "0x1FE", "0x1FF"
- #define CAN_ADDRESS_HEX_02XX = "0x200", "0x201", "0x202", "0x203", "0x204", "0x205", "0x206", "0x207", "0x208", "0x209", "0x20A", "0x20B", "0x20C", "0x20D", "0x20E", "0x20F", "0x210", "0x211", "0x212", "0x213", "0x214", "0x215", "0x216", "0x217", "0x218", "0x219", "0x21A", "0x21B", "0x21C", "0x21D", "0x21E", "0x21F", "0x220", "0x221", "0x222", "0x223", "0x224", "0x225", "0x226", "0x227", "0x228", "0x229", "0x22A", "0x22B", "0x22C", "0x22D", "0x22E", "0x22F", "0x230", "0x231", "0x232", "0x233", "0x234", "0x235", "0x236", "0x237", "0x238", "0x239", "0x23A", "0x23B", "0x23C", "0x23D", "0x23E", "0x23F", "0x240", "0x241", "0x242", "0x243", "0x244", "0x245", "0x246", "0x247", "0x248", "0x249", "0x24A", "0x24B", "0x24C", "0x24D", "0x24E", "0x24F", "0x250", "0x251", "0x252", "0x253", "0x254", "0x255", "0x256", "0x257", "0x258", "0x259", "0x25A", "0x25B", "0x25C", "0x25D", "0x25E", "0x25F" ,"0x260", "0x261", "0x262", "0x263", "0x264", "0x265", "0x266", "0x267", "0x268", "0x269", "0x26A", "0x26B", "0x26C", "0x26D", "0x26E", "0x26F", "0x270", "0x271", "0x272", "0x273", "0x274", "0x275", "0x276", "0x277", "0x278", "0x279", "0x27A", "0x27B", "0x27C", "0x27D", "0x27E", "0x27F", "0x280", "0x281", "0x282", "0x283", "0x284", "0x285", "0x286", "0x287", "0x288", "0x289", "0x28A", "0x28B", "0x28C", "0x28D", "0x28E", "0x28F" ,"0x290", "0x291", "0x292", "0x293", "0x294", "0x295", "0x296", "0x297", "0x298", "0x299", "0x29A", "0x29B", "0x29C", "0x29D", "0x29E", "0x29F", "0x2A0", "0x2A1", "0x2A2", "0x2A3", "0x2A4", "0x2A5", "0x2A6", "0x2A7", "0x2A8", "0x2A9", "0x2AA", "0x2AB", "0x2AC", "0x2AD", "0x2AE", "0x2AF", "0x2B0", "0x2B1", "0x2B2", "0x2B3", "0x2B4", "0x2B5", "0x2B6", "0x2B7", "0x2B8", "0x2B9", "0x2BA", "0x2BB", "0x2BC", "0x2BD", "0x2BE", "0x2BF" ,"0x2C0", "0x2C1", "0x2C2", "0x2C3", "0x2C4", "0x2C5", "0x2C6", "0x2C7", "0x2C8", "0x2C9", "0x2CA", "0x2CB", "0x2CC", "0x2CD", "0x2CE", "0x2CF", "0x2D0", "0x2D1", "0x2D2", "0x2D3", "0x2D4", "0x2D5", "0x2D6", "0x2D7", "0x2D8", "0x2D9", "0x2DA", "0x2DB", "0x2DC", "0x2DD", "0x2DE", "0x2DF", "0x2E0", "0x2E1", "0x2E2", "0x2E3", "0x2E4", "0x2E5", "0x2E6", "0x2E7", "0x2E8", "0x2E9", "0x2EA", "0x2EB", "0x2EC", "0x2ED", "0x2EE", "0x2EF" ,"0x2F0", "0x2F1", "0x2F2", "0x2F3", "0x2F4", "0x2F5", "0x2F6", "0x2F7", "0x2F8", "0x2F9", "0x2FA", "0x2FB", "0x2FC", "0x2FD", "0x2FE", "0x2FF"
- #define CAN_ADDRESS_HEX_03XX = "0x300", "0x301", "0x302", "0x303", "0x304", "0x305", "0x306", "0x307", "0x308", "0x309", "0x30A", "0x30B", "0x30C", "0x30D", "0x30E", "0x30F", "0x310", "0x311", "0x312", "0x313", "0x314", "0x315", "0x316", "0x317", "0x318", "0x319", "0x31A", "0x31B", "0x31C", "0x31D", "0x31E", "0x31F", "0x320", "0x321", "0x322", "0x323", "0x324", "0x325", "0x326", "0x327", "0x328", "0x329", "0x32A", "0x32B", "0x32C", "0x32D", "0x32E", "0x32F", "0x330", "0x331", "0x332", "0x333", "0x334", "0x335", "0x336", "0x337", "0x338", "0x339", "0x33A", "0x33B", "0x33C", "0x33D", "0x33E", "0x33F", "0x340", "0x341", "0x342", "0x343", "0x344", "0x345", "0x346", "0x347", "0x348", "0x349", "0x34A", "0x34B", "0x34C", "0x34D", "0x34E", "0x34F", "0x350", "0x351", "0x352", "0x353", "0x354", "0x355", "0x356", "0x357", "0x358", "0x359", "0x35A", "0x35B", "0x35C", "0x35D", "0x35E", "0x35F" ,"0x360", "0x361", "0x362", "0x363", "0x364", "0x365", "0x366", "0x367", "0x368", "0x369", "0x36A", "0x36B", "0x36C", "0x36D", "0x36E", "0x36F", "0x370", "0x371", "0x372", "0x373", "0x374", "0x375", "0x376", "0x377", "0x378", "0x379", "0x37A", "0x37B", "0x37C", "0x37D", "0x37E", "0x37F", "0x380", "0x381", "0x382", "0x383", "0x384", "0x385", "0x386", "0x387", "0x388", "0x389", "0x38A", "0x38B", "0x38C", "0x38D", "0x38E", "0x38F" ,"0x390", "0x391", "0x392", "0x393", "0x394", "0x395", "0x396", "0x397", "0x398", "0x399", "0x39A", "0x39B", "0x39C", "0x39D", "0x39E", "0x39F", "0x3A0", "0x3A1", "0x3A2", "0x3A3", "0x3A4", "0x3A5", "0x3A6", "0x3A7", "0x3A8", "0x3A9", "0x3AA", "0x3AB", "0x3AC", "0x3AD", "0x3AE", "0x3AF", "0x3B0", "0x3B1", "0x3B2", "0x3B3", "0x3B4", "0x3B5", "0x3B6", "0x3B7", "0x3B8", "0x3B9", "0x3BA", "0x3BB", "0x3BC", "0x3BD", "0x3BE", "0x3BF" ,"0x3C0", "0x3C1", "0x3C2", "0x3C3", "0x3C4", "0x3C5", "0x3C6", "0x3C7", "0x3C8", "0x3C9", "0x3CA", "0x3CB", "0x3CC", "0x3CD", "0x3CE", "0x3CF", "0x3D0", "0x3D1", "0x3D2", "0x3D3", "0x3D4", "0x3D5", "0x3D6", "0x3D7", "0x3D8", "0x3D9", "0x3DA", "0x3DB", "0x3DC", "0x3DD", "0x3DE", "0x3DF", "0x3E0", "0x3E1", "0x3E2", "0x3E3", "0x3E4", "0x3E5", "0x3E6", "0x3E7", "0x3E8", "0x3E9", "0x3EA", "0x3EB", "0x3EC", "0x3ED", "0x3EE", "0x3EF" ,"0x3F0", "0x3F1", "0x3F2", "0x3F3", "0x3F4", "0x3F5", "0x3F6", "0x3F7", "0x3F8", "0x3F9", "0x3FA", "0x3FB", "0x3FC", "0x3FD", "0x3FE", "0x3FF"
- #define CAN_ADDRESS_HEX_04XX = "0x400", "0x401", "0x402", "0x403", "0x404", "0x405", "0x406", "0x407", "0x408", "0x409", "0x40A", "0x40B", "0x40C", "0x40D", "0x40E", "0x40F", "0x410", "0x411", "0x412", "0x413", "0x414", "0x415", "0x416", "0x417", "0x418", "0x419", "0x41A", "0x41B", "0x41C", "0x41D", "0x41E", "0x41F", "0x420", "0x421", "0x422", "0x423", "0x424", "0x425", "0x426", "0x427", "0x428", "0x429", "0x42A", "0x42B", "0x42C", "0x42D", "0x42E", "0x42F", "0x430", "0x431", "0x432", "0x433", "0x434", "0x435", "0x436", "0x437", "0x438", "0x439", "0x43A", "0x43B", "0x43C", "0x43D", "0x43E", "0x43F", "0x440", "0x441", "0x442", "0x443", "0x444", "0x445", "0x446", "0x447", "0x448", "0x449", "0x44A", "0x44B", "0x44C", "0x44D", "0x44E", "0x44F", "0x450", "0x451", "0x452", "0x453", "0x454", "0x455", "0x456", "0x457", "0x458", "0x459", "0x45A", "0x45B", "0x45C", "0x45D", "0x45E", "0x45F" ,"0x460", "0x461", "0x462", "0x463", "0x464", "0x465", "0x466", "0x467", "0x468", "0x469", "0x46A", "0x46B", "0x46C", "0x46D", "0x46E", "0x46F", "0x470", "0x471", "0x472", "0x473", "0x474", "0x475", "0x476", "0x477", "0x478", "0x479", "0x47A", "0x47B", "0x47C", "0x47D", "0x47E", "0x47F", "0x480", "0x481", "0x482", "0x483", "0x484", "0x485", "0x486", "0x487", "0x488", "0x489", "0x48A", "0x48B", "0x48C", "0x48D", "0x48E", "0x48F" ,"0x490", "0x491", "0x492", "0x493", "0x494", "0x495", "0x496", "0x497", "0x498", "0x499", "0x49A", "0x49B", "0x49C", "0x49D", "0x49E", "0x49F", "0x4A0", "0x4A1", "0x4A2", "0x4A3", "0x4A4", "0x4A5", "0x4A6", "0x4A7", "0x4A8", "0x4A9", "0x4AA", "0x4AB", "0x4AC", "0x4AD", "0x4AE", "0x4AF", "0x4B0", "0x4B1", "0x4B2", "0x4B3", "0x4B4", "0x4B5", "0x4B6", "0x4B7", "0x4B8", "0x4B9", "0x4BA", "0x4BB", "0x4BC", "0x4BD", "0x4BE", "0x4BF" ,"0x4C0", "0x4C1", "0x4C2", "0x4C3", "0x4C4", "0x4C5", "0x4C6", "0x4C7", "0x4C8", "0x4C9", "0x4CA", "0x4CB", "0x4CC", "0x4CD", "0x4CE", "0x4CF", "0x4D0", "0x4D1", "0x4D2", "0x4D3", "0x4D4", "0x4D5", "0x4D6", "0x4D7", "0x4D8", "0x4D9", "0x4DA", "0x4DB", "0x4DC", "0x4DD", "0x4DE", "0x4DF", "0x4E0", "0x4E1", "0x4E2", "0x4E3", "0x4E4", "0x4E5", "0x4E6", "0x4E7", "0x4E8", "0x4E9", "0x4EA", "0x4EB", "0x4EC", "0x4ED", "0x4EE", "0x4EF" ,"0x4F0", "0x4F1", "0x4F2", "0x4F3", "0x4F4", "0x4F5", "0x4F6", "0x4F7", "0x4F8", "0x4F9", "0x4FA", "0x4FB", "0x4FC", "0x4FD", "0x4FE", "0x4FF"
- #define CAN_ADDRESS_HEX_05XX = "0x500", "0x501", "0x502", "0x503", "0x504", "0x505", "0x506", "0x507", "0x508", "0x509", "0x50A", "0x50B", "0x50C", "0x50D", "0x50E", "0x50F", "0x510", "0x511", "0x512", "0x513", "0x514", "0x515", "0x516", "0x517", "0x518", "0x519", "0x51A", "0x51B", "0x51C", "0x51D", "0x51E", "0x51F", "0x520", "0x521", "0x522", "0x523", "0x524", "0x525", "0x526", "0x527", "0x528", "0x529", "0x52A", "0x52B", "0x52C", "0x52D", "0x52E", "0x52F", "0x530", "0x531", "0x532", "0x533", "0x534", "0x535", "0x536", "0x537", "0x538", "0x539", "0x53A", "0x53B", "0x53C", "0x53D", "0x53E", "0x53F", "0x540", "0x541", "0x542", "0x543", "0x544", "0x545", "0x546", "0x547", "0x548", "0x549", "0x54A", "0x54B", "0x54C", "0x54D", "0x54E", "0x54F", "0x550", "0x551", "0x552", "0x553", "0x554", "0x555", "0x556", "0x557", "0x558", "0x559", "0x55A", "0x55B", "0x55C", "0x55D", "0x55E", "0x55F" ,"0x560", "0x561", "0x562", "0x563", "0x564", "0x565", "0x566", "0x567", "0x568", "0x569", "0x56A", "0x56B", "0x56C", "0x56D", "0x56E", "0x56F", "0x570", "0x571", "0x572", "0x573", "0x574", "0x575", "0x576", "0x577", "0x578", "0x579", "0x57A", "0x57B", "0x57C", "0x57D", "0x57E", "0x57F", "0x580", "0x581", "0x582", "0x583", "0x584", "0x585", "0x586", "0x587", "0x588", "0x589", "0x58A", "0x58B", "0x58C", "0x58D", "0x58E", "0x58F" ,"0x590", "0x591", "0x592", "0x593", "0x594", "0x595", "0x596", "0x597", "0x598", "0x599", "0x59A", "0x59B", "0x59C", "0x59D", "0x59E", "0x59F", "0x5A0", "0x5A1", "0x5A2", "0x5A3", "0x5A4", "0x5A5", "0x5A6", "0x5A7", "0x5A8", "0x5A9", "0x5AA", "0x5AB", "0x5AC", "0x5AD", "0x5AE", "0x5AF", "0x5B0", "0x5B1", "0x5B2", "0x5B3", "0x5B4", "0x5B5", "0x5B6", "0x5B7", "0x5B8", "0x5B9", "0x5BA", "0x5BB", "0x5BC", "0x5BD", "0x5BE", "0x5BF" ,"0x5C0", "0x5C1", "0x5C2", "0x5C3", "0x5C4", "0x5C5", "0x5C6", "0x5C7", "0x5C8", "0x5C9", "0x5CA", "0x5CB", "0x5CC", "0x5CD", "0x5CE", "0x5CF", "0x5D0", "0x5D1", "0x5D2", "0x5D3", "0x5D4", "0x5D5", "0x5D6", "0x5D7", "0x5D8", "0x5D9", "0x5DA", "0x5DB", "0x5DC", "0x5DD", "0x5DE", "0x5DF", "0x5E0", "0x5E1", "0x5E2", "0x5E3", "0x5E4", "0x5E5", "0x5E6", "0x5E7", "0x5E8", "0x5E9", "0x5EA", "0x5EB", "0x5EC", "0x5ED", "0x5EE", "0x5EF" ,"0x5F0", "0x5F1", "0x5F2", "0x5F3", "0x5F4", "0x5F5", "0x5F6", "0x5F7", "0x5F8", "0x5F9", "0x5FA", "0x5FB", "0x5FC", "0x5FD", "0x5FE", "0x5FF"
- #define CAN_ADDRESS_HEX_06XX = "0x600", "0x601", "0x602", "0x603", "0x604", "0x605", "0x606", "0x607", "0x608", "0x609", "0x60A", "0x60B", "0x60C", "0x60D", "0x60E", "0x60F", "0x610", "0x611", "0x612", "0x613", "0x614", "0x615", "0x616", "0x617", "0x618", "0x619", "0x61A", "0x61B", "0x61C", "0x61D", "0x61E", "0x61F", "0x620", "0x621", "0x622", "0x623", "0x624", "0x625", "0x626", "0x627", "0x628", "0x629", "0x62A", "0x62B", "0x62C", "0x62D", "0x62E", "0x62F", "0x630", "0x631", "0x632", "0x633", "0x634", "0x635", "0x636", "0x637", "0x638", "0x639", "0x63A", "0x63B", "0x63C", "0x63D", "0x63E", "0x63F", "0x640", "0x641", "0x642", "0x643", "0x644", "0x645", "0x646", "0x647", "0x648", "0x649", "0x64A", "0x64B", "0x64C", "0x64D", "0x64E", "0x64F", "0x650", "0x651", "0x652", "0x653", "0x654", "0x655", "0x656", "0x657", "0x658", "0x659", "0x65A", "0x65B", "0x65C", "0x65D", "0x65E", "0x65F" ,"0x660", "0x661", "0x662", "0x663", "0x664", "0x665", "0x666", "0x667", "0x668", "0x669", "0x66A", "0x66B", "0x66C", "0x66D", "0x66E", "0x66F", "0x670", "0x671", "0x672", "0x673", "0x674", "0x675", "0x676", "0x677", "0x678", "0x679", "0x67A", "0x67B", "0x67C", "0x67D", "0x67E", "0x67F", "0x680", "0x681", "0x682", "0x683", "0x684", "0x685", "0x686", "0x687", "0x688", "0x689", "0x68A", "0x68B", "0x68C", "0x68D", "0x68E", "0x68F" ,"0x690", "0x691", "0x692", "0x693", "0x694", "0x695", "0x696", "0x697", "0x698", "0x699", "0x69A", "0x69B", "0x69C", "0x69D", "0x69E", "0x69F", "0x6A0", "0x6A1", "0x6A2", "0x6A3", "0x6A4", "0x6A5", "0x6A6", "0x6A7", "0x6A8", "0x6A9", "0x6AA", "0x6AB", "0x6AC", "0x6AD", "0x6AE", "0x6AF", "0x6B0", "0x6B1", "0x6B2", "0x6B3", "0x6B4", "0x6B5", "0x6B6", "0x6B7", "0x6B8", "0x6B9", "0x6BA", "0x6BB", "0x6BC", "0x6BD", "0x6BE", "0x6BF" ,"0x6C0", "0x6C1", "0x6C2", "0x6C3", "0x6C4", "0x6C5", "0x6C6", "0x6C7", "0x6C8", "0x6C9", "0x6CA", "0x6CB", "0x6CC", "0x6CD", "0x6CE", "0x6CF", "0x6D0", "0x6D1", "0x6D2", "0x6D3", "0x6D4", "0x6D5", "0x6D6", "0x6D7", "0x6D8", "0x6D9", "0x6DA", "0x6DB", "0x6DC", "0x6DD", "0x6DE", "0x6DF", "0x6E0", "0x6E1", "0x6E2", "0x6E3", "0x6E4", "0x6E5", "0x6E6", "0x6E7", "0x6E8", "0x6E9", "0x6EA", "0x6EB", "0x6EC", "0x6ED", "0x6EE", "0x6EF" ,"0x6F0", "0x6F1", "0x6F2", "0x6F3", "0x6F4", "0x6F5", "0x6F6", "0x6F7", "0x6F8", "0x6F9", "0x6FA", "0x6FB", "0x6FC", "0x6FD", "0x6FE", "0x6FF"
- #define CAN_ADDRESS_HEX_07XX = "0x700", "0x701", "0x702", "0x703", "0x704", "0x705", "0x706", "0x707", "0x708", "0x709", "0x70A", "0x70B", "0x70C", "0x70D", "0x70E", "0x70F", "0x710", "0x711", "0x712", "0x713", "0x714", "0x715", "0x716", "0x717", "0x718", "0x719", "0x71A", "0x71B", "0x71C", "0x71D", "0x71E", "0x71F", "0x720", "0x721", "0x722", "0x723", "0x724", "0x725", "0x726", "0x727", "0x728", "0x729", "0x72A", "0x72B", "0x72C", "0x72D", "0x72E", "0x72F", "0x730", "0x731", "0x732", "0x733", "0x734", "0x735", "0x736", "0x737", "0x738", "0x739", "0x73A", "0x73B", "0x73C", "0x73D", "0x73E", "0x73F", "0x740", "0x741", "0x742", "0x743", "0x744", "0x745", "0x746", "0x747", "0x748", "0x749", "0x74A", "0x74B", "0x74C", "0x74D", "0x74E", "0x74F", "0x750", "0x751", "0x752", "0x753", "0x754", "0x755", "0x756", "0x757", "0x758", "0x759", "0x75A", "0x75B", "0x75C", "0x75D", "0x75E", "0x75F" ,"0x760", "0x761", "0x762", "0x763", "0x764", "0x765", "0x766", "0x767", "0x768", "0x769", "0x76A", "0x76B", "0x76C", "0x76D", "0x76E", "0x76F", "0x770", "0x771", "0x772", "0x773", "0x774", "0x775", "0x776", "0x777", "0x778", "0x779", "0x77A", "0x77B", "0x77C", "0x77D", "0x77E", "0x77F", "0x780", "0x781", "0x782", "0x783", "0x784", "0x785", "0x786", "0x787", "0x788", "0x789", "0x78A", "0x78B", "0x78C", "0x78D", "0x78E", "0x78F" ,"0x790", "0x791", "0x792", "0x793", "0x794", "0x795", "0x796", "0x797", "0x798", "0x799", "0x79A", "0x79B", "0x79C", "0x79D", "0x79E", "0x79F", "0x7A0", "0x7A1", "0x7A2", "0x7A3", "0x7A4", "0x7A5", "0x7A6", "0x7A7", "0x7A8", "0x7A9", "0x7AA", "0x7AB", "0x7AC", "0x7AD", "0x7AE", "0x7AF", "0x7B0", "0x7B1", "0x7B2", "0x7B3", "0x7B4", "0x7B5", "0x7B6", "0x7B7", "0x7B8", "0x7B9", "0x7BA", "0x7BB", "0x7BC", "0x7BD", "0x7BE", "0x7BF" ,"0x7C0", "0x7C1", "0x7C2", "0x7C3", "0x7C4", "0x7C5", "0x7C6", "0x7C7", "0x7C8", "0x7C9", "0x7CA", "0x7CB", "0x7CC", "0x7CD", "0x7CE", "0x7CF", "0x7D0", "0x7D1", "0x7D2", "0x7D3", "0x7D4", "0x7D5", "0x7D6", "0x7D7", "0x7D8", "0x7D9", "0x7DA", "0x7DB", "0x7DC", "0x7DD", "0x7DE", "0x7DF", "0x7E0", "0x7E1", "0x7E2", "0x7E3", "0x7E4", "0x7E5", "0x7E6", "0x7E7", "0x7E8", "0x7E9", "0x7EA", "0x7EB", "0x7EC", "0x7ED", "0x7EE", "0x7EF" ,"0x7F0", "0x7F1", "0x7F2", "0x7F3", "0x7F4", "0x7F5", "0x7F6", "0x7F7", "0x7F8", "0x7F9", "0x7FA", "0x7FB", "0x7FC", "0x7FD", "0x7FE", "0x7FF"
- #define CAN_ADDRESS_HEX =  $CAN_ADDRESS_HEX_01XX, $CAN_ADDRESS_HEX_02XX, $CAN_ADDRESS_HEX_03XX, $CAN_ADDRESS_HEX_04XX, $CAN_ADDRESS_HEX_05XX, $CAN_ADDRESS_HEX_06XX, $CAN_ADDRESS_HEX_07XX, $CAN_ADDRESS_HEX_inv255
-
-;Page 1 is the fuel map and axis bins only
-page = 1
-   ;  name       = bits,   type,    offset, bits
-   ;  name       = array,  type,    offset, shape, units,     scale, translate,    lo,      hi, digits
-   ;  name       = scalar, type,    offset,        units,     scale, translate,    lo,      hi, digits
-      veTable    = array,  U08,       0, [16x16],"%",          1.0,      0.0,   0.0,   255.0,      0
-      rpmBins    = array,  U08,     256, [  16], "RPM",      100.0,      0.0,   100.0, 25500.0,      0
-   #if SPEED_DENSITY
-      ;mapBins    = array,  U08,     272, [  16], "kPa",        1.0,      0.0,   0.0,   255.0,      0
-      mapBins    = array,  U08,     272, [  16], "kPa",        2.0,      0.0,   0.0,   511.0,      0
-   #elif ALPHA_N
-      tpsBins    = array,  U08,     272, [  16], "TPS",        2.0,      0.0,   0.0,   100.0,      0
-   #endif
-
-
-;--------------------------------------------------
-;Start Page 2
-;Page 2 is all general settings (Previously part of page 1)
-;--------------------------------------------------
-page = 2
-      flexBoostLow  = scalar, S08,       0,         "kPa",      1.0,       0.0,   -127,    127,       0
-      flexBoostHigh = scalar, U08,       1,         "kPa",      1.0,       0.0,   0.0,    255,       0
-      asePct        = scalar, U08,       2,         "%",        1.0,       0.0,   0.0,    95.0,      0
-      aseCount      = scalar, U08,       3,         "s",        1.0,       0.0,   0.0,    255,       0
-      wueRates      = array,  U08,       4, [10],   "%",        1.0,       0.0,   0.0,    255,      0
-      crankingPct   = scalar, U08,      14,         "%",        1.0,       0.0,   0.0,    255,       0
-      pinLayout     = bits,   U08,      15, [0:7],  "Speeduino v0.1", "Speeduino v0.2", "Speeduino v0.3", "Speeduino v0.4", "INVALID", "INVALID", "INVALID", "INVALID", "INVALID", "NA6 MX5 PNP", "Turtana PCB", "INVALID", "INVALID", "INVALID", "INVALID", "INVALID", "INVALID", "INVALID", "INVALID", "INVALID", "Plazomat I/O 0.1", "INVALID", "INVALID", "INVALID", "INVALID", "INVALID", "INVALID", "INVALID", "INVALID", "INVALID", "Daz V6 Shield 0.1", "INVALID", "INVALID", "INVALID", "INVALID", "INVALID", "INVALID", "INVALID", "INVALID", "INVALID", "NO2C", "INVALID", "INVALID", "INVALID", "INVALID", "INVALID", "INVALID", "INVALID", "INVALID", "INVALID", "INVALID", "INVALID", "INVALID", "INVALID", "INVALID", "INVALID", "INVALID", "INVALID", "INVALID", "INVALID", "INVALID", "INVALID", "INVALID", "INVALID", "INVALID", "INVALID", "INVALID", "INVALID", "INVALID", "INVALID", "INVALID", "INVALID", "INVALID", "INVALID", "INVALID", "INVALID", "INVALID", "INVALID", "INVALID", "INVALID", "INVALID", "INVALID", "INVALID", "INVALID", "INVALID", "INVALID", "INVALID", "INVALID", "INVALID", "INVALID", "INVALID", "INVALID", "INVALID", "INVALID", "INVALID", "INVALID", "INVALID", "INVALID", "INVALID", "INVALID", "INVALID", "INVALID", "INVALID", "INVALID", "INVALID", "INVALID", "INVALID", "INVALID", "INVALID", "INVALID", "INVALID", "INVALID", "INVALID", "INVALID", "INVALID", "INVALID", "INVALID", "INVALID", "INVALID", "INVALID", "INVALID", "INVALID", "INVALID", "INVALID", "INVALID", "INVALID", "INVALID", "INVALID", "INVALID", "INVALID", "INVALID", "INVALID"
-      tachoPin      = bits,   U08,      16, [0:5],  "Board Default", "1", "2", "3", "4", "5", "6", "7", "8", "9", "10", "11", "12", "13", "14", "15", "16", "17", "18", "19", "20", "21", "22", "23", "24", "25", "26", "27", "28", "29", "30", "31", "32", "33", "34", "35", "36", "37", "38", "39", "40", "41", "42", "43", "44", "45", "46", "47", "48", "49", "50", "51", "52", "53", "54", "INVALID", "INVALID", "INVALID", "INVALID", "INVALID", "INVALID", "INVALID", "INVALID", "INVALID"
-      tachoDiv      = bits,   U08,      16, [6:7],  "Normal", "Half", "INVALID", "INVALID"
-      unused2-17    = scalar, U08,      17,         "ms",       0.1,       0.0,   0.0,    25.5,      1
-      unused2-18    = scalar, U08,      18,         "ms",       0.1,       0.0,   0.0,    25.5,      1
-      tpsThresh     = scalar, U08,      19,         "%/s",      1.0,       0.0,   0.0,    255,       0
-      taeTime       = scalar, U08,      20,         "ms",        10,       0.0,   0.0,    2550,      0
-
-      ; Display (Options for what the display is showing)
-      display       = bits,   U08,      21, [0:2],  "Unused", "Adafruit 128x32", "Generic 128x32", "Adafruit 128x64", "Generic 128x64", "INVALID", "INVALID", "INVALID"
-      display1      = bits    U08,      21, [3:5],  "RPM", "PW", "Advance", "VE", "GammaE", "TPS", "IAT", "CLT"
-      display2      = bits    U08,      21, [6:7],  "O2", "Voltage", "CPU", "Mem"
-
-      display3      = bits    U08,      22, [0:2],  "RPM", "PW", "Advance", "VE", "GammaE", "TPS", "IAT", "CLT"
-      display4      = bits    U08,      22, [3:4],  "O2", "Voltage", "CPU", "Mem"
-      display5      = bits    U08,      22, [5:7],  "RPM", "PW", "Advance", "VE", "GammaE", "TPS", "IAT", "CLT"
-
-      displayB1     = bits    U08,      23, [0:3],  "RPM", "PW", "Advance", "VE", "GammaE", "TPS", "IAT", "CLT"
-      displayB2     = bits    U08,      23, [4:7],  "RPM", "PW", "Advance", "VE", "GammaE", "TPS", "IAT", "CLT"
-
-      reqFuel       = scalar, U08,      24,        "ms",        0.1,       0.0,   0.0,    25.5,      1
-      divider       = scalar, U08,      25,        "",          1.0,       0.0
-      alternate     = bits,   U08,      26, [0:0], "Simultaneous", "Alternating"
-      multiplyMAP   = bits,   U08,      26, [1:1], "No",       "Yes"
-      includeAFR    = bits,   U08,      26, [2:2], "No",       "Yes"
-      hardCutType   = bits,   U08,      26, [3:3], "Full",      "Rolling"
-      unused2-26e   = bits,   U08,      26, [4:4], "No",       "Yes"
-      unused2-26f   = bits,   U08,      26, [5:5], "No",       "Yes"
-      unused2-26g   = bits,   U08,      26, [6:6], "No",       "Yes"
-      indInjAng     = bits,   U08,      26, [7:7], "Disabled", "Enabled"
-      injOpen       = scalar, U08,      27,        "ms",        0.1,       0.0,   0.1,    25.5,      1
-      inj1Ang       = scalar, U16,      28,        "deg",       1.0,       0.0,   0.0,    360,       0
-      inj2Ang       = scalar, U16,      30,        "deg",       1.0,       0.0,   0.0,    360,       0
-      inj3Ang       = scalar, U16,      32,        "deg",       1.0,       0.0,   0.0,    360,       0
-      inj4Ang       = scalar, U16,      34,        "deg",       1.0,       0.0,   0.0,    360,       0
-
-      ; Config1
-      mapSample     = bits,   U08,      36, [0:1], "Instantaneous", "Cycle Average", "Cycle Minimum", "INVALID"
-      twoStroke     = bits,   U08,      36, [2:2], "Four-stroke", "Two-stroke"
-      injType       = bits,   U08,      36, [3:3], "Port", "Throttle Body"
-      nCylinders    = bits,   U08,      36, [4:7], "INVALID","1","2","3","4","5","6","INVALID","8","INVALID","INVALID","INVALID","INVALID","INVALID","INVALID","INVALID"
-
-      ; Config2
-      unused2-37a   = bits,   U08,      37, [0:1], "INVALID", "None", "None", "None"
-      unused2-37b   = bits,   U08,      37, [2:3], "INVALID", "None", "None", "None"
-      nInjectors    = bits,   U08,      37, [4:7], "INVALID","1","2","3","4","5","6","INVALID","8","INVALID","INVALID","INVALID","INVALID","INVALID","INVALID","INVALID"
-
-      ; Config3
-      engineType    = bits,   U08,      38, [0:0], "Even fire",     "Odd fire"
-      flexEnabled   = bits,   U08,      38, [1:1], "Off", "On"
-      algorithm     = bits,   U08,      38, [2:2], "Speed Density", "Alpha-N"
-      baroCorr      = bits,   U08,      38, [3:3], "Off",           "On"
-      injLayout     = bits,   U08,      38, [4:5], "Paired", "Semi-Sequential", "INVALID", "Sequential"
-      perToothIgn   = bits,   U08,      38, [6:6], "No", "Yes"
-      dfcoEnabled   = bits,   U08,      38, [7:7], "Off",       "On"
-
-      primePulse    = scalar, U08,      39,        "ms",        0.1,       0.0,   0.0,     25.5,     1
-      dutyLim       = scalar, U08,      40,        "%",         1.0,       0.0,   0.0,     100.0,    0
-      flexFreqLow   = scalar, U08,      41,        "Hz",        1.0,       0.0,   0.0,     250.0,    0
-      flexFreqHigh  = scalar, U08,      42,        "Hz",        1.0,       0.0,   0.0,     250.0,    0
-
-      boostMaxDuty  = scalar, U08,      43,        "%",         1.0,       0.0,   0.0,     100.0,    0
-      tpsMin        = scalar, U08,      44,        "ADC",       1.0,       0.0,   0.0,     255.0,    0
-      tpsMax        = scalar, U08,      45,        "ADC",       1.0,       0.0,   0.0,     255.0,    0
-      mapMin        = scalar, S08,      46,        "kpa",       1.0,       0.0,  -100,     127.0,    0
-      mapMax        = scalar, U16,      47,        "kpa",       1.0,       0.0,   0.0,     25500,    0
-      fpPrime       = scalar, U08,      49,        "s",         1.0,       0.0,   0.0,     255.0,    0
-      stoich        = scalar, U08,      50,        ":1",        0.1,       0.0,   0.0,     25.5,     1
-      oddfire2      = scalar, U16,      51,        "deg",       1.0,       0.0,   0.0,     720,      0 ; * (  2 byte)
-      oddfire3      = scalar, U16,      53,        "deg",       1.0,       0.0,   0.0,     720,      0 ; * (  2 byte)
-      oddfire4      = scalar, U16,      55,        "deg",       1.0,       0.0,   0.0,     720,      0 ; * (  2 byte)
-
-      flexFuelLow   = scalar, U08,      57,        "%",         1.0,       0.0,   0.0,     250.0,    0
-      flexFuelHigh  = scalar, U08,      58,        "%",         1.0,       0.0,   0.0,     250.0,    0
-      flexAdvLow    = scalar, U08,      59,      "Deg",         1.0,       0.0,   0.0,     250.0,    0
-      flexAdvHigh   = scalar, U08,      60,      "Deg",         1.0,       0.0,   0.0,     250.0,    0
-
-      iacCLminDuty  = scalar, U08,      61,        "%",         1.0,       0.0,   0.0,     100.0,    0 ; Minimum and maximum duty cycles when using closed loop idle
-      iacCLmaxDuty  = scalar, U08,      62,        "%",         1.0,       0.0,   0.0,     100.0,    0
-      boostMinDuty  = scalar, U08,      63,        "%",         1.0,       0.0,   0.0,     100.0,    0 ; Minimum and maximum duty cycles for boost control
-
-      baroMin       = scalar, S08,      64,        "kpa",       1.0,       0.0,  -100,     127.0,    0
-      baroMax       = scalar, U16,      65,        "kpa",       1.0,       0.0,   0.0,     25500,    0
-      unused2-67    = array,  U08,      67, [60],   "%",        1.0,       0.0,   0.0,     255,      0
-
-
-;--------------------------------------------------
-;Start Ignition table (Page 3)
-;--------------------------------------------------
-page = 3
-      advTable1  = array,  U08,     0,[16x16],  "deg",       1.0,       -40,   -40,   215.0,      0
-      rpmBins2   = array,  U08,   256,[   16],  "RPM",       100.0,     0.0,   100,   25500,      0
-
-    #if SPEED_DENSITY
-      mapBins2   = array,  U08,   272, [  16], "kPa",        2.0,      0.0,   0.0,   511.0,      0
-    #elif ALPHA_N
-      tpsBins2   = array,  U08,   272, [  16],  "TPS",       2.0,      0.0,   0.0,   100.0,      0
-    #endif
-
-;--------------------------------------------------
-;Start Page 4
-;These are primarily ignition related settings (Previously part of page 2)
-;--------------------------------------------------
-page = 4
-      TrigAng    = scalar, S16,      0,         "Deg",       1,        0,     -360,     360,        0
-      FixAng     = scalar, U08,      2,         "Deg",       1,        0,     0,   80,         0
-      CrankAng   = scalar, U08,      3,         "Deg",       1,        0,   -10,   80,         0
-      TrigAngMul = scalar, U08,      4,         "",          1,        0,     0,     88,        0 ; Multiplier for tooth counts that don't evenly divide into 360
-      TrigEdge   = bits,   U08,      5,[0:0],    "Leading", "Trailing"
-      TrigSpeed  = bits,   U08,      5,[1:1],    "Crank Speed", "Cam Speed"
-      IgInv      = bits,   U08,      5,[2:2],    "Going Low",        "Going High"
-      TrigPattern= bits,   U08,      5,[3:7],    "Missing Tooth", "Basic Distributor", "Dual Wheel", "GM 7X", "4G63 / Miata / 3000GT", "GM 24X", "Jeep 2000", "Audi 135", "Honda D17", "Miata 99-05", "Mazda AU", "Non-360 Dual", "Nissan 360", "Subaru 6/7", "Daihatsu +1", "Harley EVO", "36-2-2-2", "INVALID", "INVALID", "INVALID", "INVALID", "INVALID", "INVALID", "INVALID", "INVALID", "INVALID", "INVALID", "INVALID", "INVALID", "INVALID", "INVALID", "INVALID"
-      TrigEdgeSec= bits,   U08,      6,[0:0],    "Leading", "Trailing"
-      fuelPumpPin= bits  , U08,      6,[1:6],    "Board Default", "INVALID", "INVALID", "3", "4", "5", "6", "7", "8", "9", "10", "11", "12", "13", "14", "15", "16", "17", "18", "19", "20", "21", "22", "23", "24", "25", "26", "27", "28", "29", "30", "31", "32", "33", "34", "35", "36", "37", "38", "39", "40", "41", "42", "43", "44", "45", "46", "47", "48", "49", "50", "51", "52", "53", "54", "A8", "A9", "A10", "A11", "A12", "A13", "A14", "A15", "INVALID"
-      useResync  = bits,   U08,      6,[7:7],    "No",        "Yes"
-      sparkDur   = scalar, U08,      7,          "ms",        0.1, 0, 0, 25.5, 1 ; Spark duration
-      unused4-8  = scalar, U08,      8,         "ms",       0.1,       0.0,   0.0,    25.5,      1
-      bootloaderCaps  = scalar, U08, 9,          "level",     1, 0, 0, 255, 0
-      resetControl_custom   = bits, U08, 10,[0:1], "Disabled", "Prevent When Running", "Prevent Always", "Serial Command"
-      resetControl_standard = bits, U08, 10,[0:1], "Disabled", "INVALID", "INVALID", "Enabled"
-      resetControlPin = bits, U08,      10,[2:7],  "Board Default", "INVALID", "INVALID", "3", "4", "5", "6", "7", "8", "9", "10", "11", "12", "13", "14", "15", "16", "17", "18", "19", "20", "21", "22", "23", "24", "25", "26", "27", "28", "29", "30", "31", "32", "33", "34", "35", "36", "37", "38", "39", "40", "41", "42", "43", "44", "45", "46", "47", "48", "49", "50", "51", "52", "53", "54", "A8", "A9", "A10", "A11", "A12", "A13", "A14", "A15", "INVALID"
-      SkipCycles  = scalar, U08,     11,         "cycles",    1,    0,    0,  255, 0
-
-   ;  name       = array,  type,    offset, shape, units,     scale, translate,    lo,      hi, digits
-   ;  name       = scalar, type,    offset,      units,     scale, translate,    lo,      hi, digits
-;Dwell control
-      unused4-12a   = bits,   U08,     12, [0:0],  "INVALID",  "NOTHING"
-      useDwellLim   = bits,   U08,		 12, [1:1],	 "Off",		"On"
-      sparkMode     = bits,   U08,     12, [2:4],  "Wasted Spark", "Single Channel",   "Wasted COP", "Sequential", "Rotary", "INVALID", "INVALID", "INVALID"
-      TrigFilter    = bits,   U08,     12, [5:6],  "Off", "Weak", "Medium", "Aggressive"
-      ignCranklock  = bits,   U08,     12, [7:7],  "Off",  "On"
-      dwellcrank    = scalar, U08,     13,         "ms",       0.1,    0,    0, 25, 1
-      dwellrun      = scalar, U08,     14,         "ms",       0.1,    0,    0, 8, 1 ;running dwell variable railed to 8 - who needs more than 8ms?
-      numTeeth      = scalar, U08,     15,         "teeth",    1.0,    0.0,  0.0,     255,       0
-      missingTeeth  = scalar, U08,     16,         "teeth",    1.0,    0.0,  0.0,     255,       0
-
-      crankRPM      = scalar, U08,     17,         "rpm",      100,    0.0,  100, 1000, 0
-      tpsflood      = scalar, U08,     18,         "%",        1.0,    0.0,  0.0,   255.0,      0
-
-;Rev Limits
-      SoftRevLim    = scalar, U08,  19,         "rpm",      100,    0.0,  100, 25500, 0
-      SoftLimRetard = scalar, U08,  20,         "deg",      1.0,    0.0,  0.0,   80,   0
-      SoftLimMax    = scalar, U08,  21,         "s",        0.1,    0.0,  0.0,  25.5,   1
-      HardRevLim    = scalar, U08,  22,         "rpm",      100,    0.0, 100, 25500,  0
-
-;TPS based acceleration enrichment
-      taeBins    = array,  U08,     23, [ 4],   "%/s",      10.0,   0.0,  0.00,   2550.0,      0
-      taeRates   = array,  U08,     27, [ 4],   "%",        1.0,    0.0,  0.00, 255.0,      0 ; 4 bytes
-;WUE Bins (Needed somewhere to put these
-    #if CELSIUS
-      wueBins    = array,  U08,     31, [10],   "C",        1.0, -40,  -40,  102.0,      0
-    #else
-      wueBins    = array,  U08,     31, [10],   "F",        1.8,   -22.23,  -40,  215.0,      0
-    #endif
-;Dwell config options
-      dwellLim   = scalar, U08,     41,         "ms",       1,      0,        0, 32, 0
-      dwellRates = array,  U08,     42, [6],    "%",        1.0,    0.0,      0.00,   255.0,      0
-
-;IAT (Inlet air temp) timing retard
-    #if CELSIUS
-      iatRetBins   = array,  U08,     48, [ 6],   "C",      1.0,    0.0,  0.00,   255.0,      0
-    #else
-      iatRetBins   = array,  U08,     48, [ 6],   "F",      1.8,    17.77,  0.00,   255.0,      0 ; No -40 degree offset here
-    #endif
-      iatRetRates  = array,  U08,     54, [ 6],   "deg",    1.0,    0.0,  0.00,   255.0,      0
-;Decelleration Fuel Cut Off (DFCO)
-      dfcoRPM      = scalar, U08,      60,        "RPM",      10.0,  0.0,   100,     2550,    0
-      dfcoHyster   = scalar, U08,      61,        "RPM",      1.0,  0.0,   100,     255.0,    0
-      dfcoTPSThresh= scalar, U08,      62,        "%",        1.0,  0.0,   0,     100.0,    0
-;Cranking ignition bypass
-        ignBypassEnable = bits,   U08,		63, [0:0],      "Off",        "On"
-        ignBypassPin    = bits  , U08,      63, [1:6],      "INVALID", "INVALID", "INVALID", "3", "4", "5", "6", "7", "8", "9", "10", "11", "12", "13", "14", "15", "16", "17", "18", "19", "20", "21", "22", "23", "24", "25", "26", "27", "28", "29", "30", "31", "32", "33", "34", "35", "36", "37", "38", "39", "40", "41", "42", "43", "44", "45", "46", "47", "48", "49", "50", "51", "52", "53", "54", "INVALID", "INVALID", "INVALID", "INVALID", "INVALID", "INVALID", "INVALID", "INVALID", "INVALID"
-        ignBypassHiLo  = bits,   U08,		63, [7:7],      "LOW",        "HIGH"
-
-        unused4-64    = array,  U08,      64, [63],   "%",        1.0,       0.0,   0.0,     255,      0
-;--------------------------------------------------
-;Start AFR page
-;--------------------------------------------------
-page = 5
-#if LAMBDA
-        afrTable    = array,  U08,     0,[16x16], "Lambda",  { 0.1 / stoich },   0.0000,  0.00,    2.00,      3
-#else
-        afrTable    = array,  U08,     0,[16x16],    "AFR",      0.1,       0.0,   7,   25.5,      1
-#endif
-
-        rpmBinsAFR  = array,  U08,   256,[   16],    "RPM",   100.0,     0.0,   100,   25500,      0
-    #if SPEED_DENSITY
-        mapBinsAFR  = array,  U08,   272,[   16],    "kPa",   2.0,      0.0,   0.0,   511.0,      0
-    #elif ALPHA_N
-        tpsBinsAFR  = array,  U08,   272,[   16],    "TPS",   2.0,      0.0,   0.0,   100.0,      0
-    #endif
-
-;--------------------------------------------------
-;Start page 6
-; Page 6 is all settings associated with O2/AFR
-;--------------------------------------------------
-page = 6
-        egoAlgorithm= bits  , U08,       0,      [0:1], "Simple", "INVALID", "PID", "No correction" ; * (  1 byte)
-        egoType     = bits  , U08,       0,      [2:3], "Disabled", "Narrow Band", "Wide Band", "INVALID"                  ; egoOption
-        boostEnabled= bits,   U08,       0,      [4:4], "Off", "On"
-        vvtEnabled  = bits,   U08,       0,      [5:5], "Off", "On"
-		    boostCutType= bits,   U08,       0,      [6:7], "Off", "Spark Only", "Fuel Only","Both"
-
-        egoKP       = scalar, U08,       1,             "%",        1.0,   0.0,  0.0,  200.0,      0 ; * (  1 byte)
-        egoKI       = scalar, U08,       2,             "%",        1.0,   0.0,  0.0,  200.0,      0 ; * (  1 byte)
-        egoKD       = scalar, U08,       3,             "%",        1.0,   0.0,  0.0,  200.0,      0 ; * (  1 byte)
-    #if CELSIUS
-        egoTemp    = scalar, U08,        4,             "C",        1.0, -40,  -40,  102.0,      0
-    #else
-        egoTemp    = scalar, U08,        4,             "F",       1.8,   -22.23,  -40,  215.0,      0
-    #endif
-        egoCount    = scalar, U08,       5,             "",         4.0,    0.0,  4.0,  255.0,      0 ; * (  1 byte)
-        unused6-6   = scalar, U08,       6,             "%",        1.0,    0.0,  0.0,  255.0,      0
-        egoLimit    = scalar, U08,       7,             "",         1,      0,    0,    16,         0
-        ego_min     = scalar, U08,       8,             "AFR",      0.1,    0.0,  7,    25,         1
-        ego_max     = scalar, U08,       9,             "AFR",      0.1,    0.0,  7,    25,         1
-        ego_sdelay  = scalar, U08,      10,             "sec",      1,      0,    0,    120,        0
-        egoRPM      = scalar, U08,      11,             "rpm",      100,    0.0,  100,  25500,      0
-        egoTPSMax   = scalar, U08,      12,             "%",        1,      0,    0,    120,        0
-        vvtPin      = bits  , U08,      13, [0:5],      "Board Default", "INVALID", "INVALID", "3", "4", "5", "6", "7", "8", "9", "10", "11", "12", "13", "14", "15", "16", "17", "18", "19", "20", "21", "22", "23", "24", "25", "26", "27", "28", "29", "30", "31", "32", "33", "34", "35", "36", "37", "38", "39", "40", "41", "42", "43", "44", "45", "46", "47", "48", "49", "50", "51", "52", "53", "54", "INVALID", "INVALID", "INVALID", "INVALID", "INVALID", "INVALID", "INVALID", "INVALID", "INVALID"
-        useExtBaro  =   bits, U08,      13, [6:6],      "No", "Yes"
-        boostMode   =   bits, U08,      13, [7:7],      "Simple", "Full"
-        boostPin    =   bits, U08,      14, [0:5],      "Board Default", "INVALID", "INVALID", "3", "4", "5", "6", "7", "8", "9", "10", "11", "12", "13", "14", "15", "16", "17", "18", "19", "20", "21", "22", "23", "24", "25", "26", "27", "28", "29", "30", "31", "32", "33", "34", "35", "36", "37", "38", "39", "40", "41", "42", "43", "44", "45", "46", "47", "48", "49", "50", "51", "52", "53", "54", "INVALID", "INVALID", "INVALID", "INVALID", "INVALID", "INVALID", "INVALID", "INVALID", "INVALID"
-        VVTasOnOff  =   bits, U08,      14, [6:6],      "No", "Yes"
-        unused6-14f =   bits, U08,      14, [7:7],      "ONE", "INVALID"
-        brvBins     = array,  U08,      15, [6],        "V",        0.1,    0,    6,    24,         1 ; Bins for the battery reference voltage
-        injBatRates = array,  U08,      21, [6],        "%",        1,      0,    0,    255,        0 ;Values for injector pulsewidth vs voltage
-    #if CELSIUS
-        airDenBins  = array,  U08,      27, [9],        "C",        1.0,    -40,  -40,  215,        0 ; Bins for the air density correction curve
-    #else
-        airDenBins  = array,  U08,      27, [9],        "F",        1.8,    -22.23,  -40,  215,        0 ; Bins for the air density correction curve
-    #endif
-        airDenRates = array,  U08,      36, [9],        "%",        1.0,    0.0,  0,    255,        0 ; Values for the air density correction curve
-
-; PWM Frequencies
-        boostFreq   = scalar, U08,      45,             "Hz",       2.0,    0.0,  10,   511,        0
-        vvtFreq     = scalar, U08,      46,             "Hz",       2.0,    0.0,  10,   511,        0
-        idleFreq    = scalar, U08,      47,             "Hz",       2.0,    0.0,  10,   511,        0
-
-; Launch Control
-        launchPin   = bits  , U08,      48, [0:5],      "Board Default", "INVALID", "INVALID", "3", "4", "5", "6", "7", "8", "9", "10", "11", "12", "13", "14", "15", "16", "17", "18", "19", "20", "21", "22", "23", "24", "25", "26", "27", "28", "29", "30", "31", "32", "33", "34", "35", "36", "37", "38", "39", "40", "41", "42", "43", "44", "45", "46", "47", "48", "49", "50", "51", "52", "53", "54", "INVALID", "INVALID", "INVALID", "INVALID", "INVALID", "INVALID", "INVALID", "INVALID", "INVALID"
-        launchEnable= bits,   U08,		48, [6:6],      "No",        "Yes"
-        launchHiLo  = bits,   U08,		48, [7:7],      "LOW",        "HIGH"
-
-        lnchSoftLim = scalar, U08,      49,             "rpm",      100,    0.0,    100, 25500, 0
-        lnchRetard  = scalar, S08,      50,             "deg",      1.0,    0.0,    -30,   40,   0
-        lnchHardLim = scalar, U08,      51,             "rpm",      100,    0.0,    100, 25500,  0
-        lnchFuelAdd = scalar, U08,      52,             "%",        1.0,    0.0,    0.0,   80,   0
-
-        idleKP       = scalar, U08,     53,             "%",        1.0,   0.0,  0.0,  200.0,      0 ; * (  1 byte)
-        idleKI       = scalar, U08,     54,             "%",        1.0,   0.0,  0.0,  200.0,      0 ; * (  1 byte)
-        idleKD       = scalar, U08,     55,             "%",        1.0,   0.0,  0.0,  200.0,      0 ; * (  1 byte)
-        boostLimit   = scalar, U08,     56,             "kPa",      2.0,   0.0,  0.0,  511.0,      0
-        boostKP      = scalar, U08,     57,             "%",        1.0,   0.0,  0.0,  200.0,      0 ; * (  1 byte)
-        boostKI      = scalar, U08,     58,             "%",        1.0,   0.0,  0.0,  200.0,      0 ; * (  1 byte)
-        boostKD      = scalar, U08,     59,             "%",        1.0,   0.0,  0.0,  200.0,      0 ; * (  1 byte)
-
-	    lnchPullRes  =   bits, U08,      60,        [0:1],      "Float"  , "Pullup", "INVALID", "INVALID"
-        fuelTrimEnabled= bits, U08,      60,        [2:2],      "No",        "Yes"
-        flatSEnable  =   bits, U08,      60,        [3:3],      "No",        "Yes"
-; Baro Sensor pin
-        baroPin      =   bits, U08,      60,        [4:7],      "A0", "A1", "A2", "A3", "A4", "A5", "A6", "A7", "A8", "A8", "A10", "A11", "A12", "A13", "A14", "A15"
-
-; Flat shift
-        flatSSoftWin = scalar, U08,      61,             "rpm",      100,    0.0,  100, 25500,  0
-        flatSRetard  = scalar, U08,      62,             "deg",      1.0,    0.0,  0.0,   80,   0
-        flatSArm     = scalar, U08,      63,             "rpm",      100,    0.0,  100, 25500,  0
-
-        iacCLValues  = array, U08,       64, [10],        "RPM",    10.0,  0.0,      0,  2550,     0
-        iacOLStepVal = array, U08,       74, [10],       "Steps",      3,    0,      0,		765,    0
-        iacOLPWMVal  = array, U08,       84, [10],       "Duty %",   1.0,    0,      0,      100,    0
-    #if CELSIUS
-        iacBins      = array, U08,       94, [10],       "C",        1.0,    -40,    -40,    215,      0
-    #else
-        iacBins      = array, U08,       94, [10],       "F",        1.8,    -22.23,    -40,    215,      0
-    #endif
-        iacCrankSteps= array, U08,      104, [4],        "Steps",      3,    0,  	0,  	765,    0
-        iacCrankDuty = array, U08,      108, [4],        "Duty %",   1.0,    0,  0,  100,    0
-    #if CELSIUS
-        iacCrankBins = array, U08,      112, [4],        "C",        1.0,    -40,    -40,    215,      0
-    #else
-        iacCrankBins = array, U08,      112, [4],        "F",        1.8,    -22.23,    -40,    215,      0
-    #endif
-
-        iacAlgorithm = bits , U08,      116, [0:2],      "None", "On/Off", "PWM Open loop", "PWM Closed loop", "Stepper Open Loop", "Stepper Closed Loop", "INVALID", "INVALID"
-        iacStepTime  = bits , U08,      116, [3:5],      "INVALID","1", "2", "3", "4", "5", "6","INVALID"
-        iacChannels  = bits,  U08,      116, [6:6],      "1", "2"
-        iacPWMdir    = bits , U08,      116, [7:7],      "Normal", "Reverse"
-
-    #if CELSIUS
-        iacFastTemp  = scalar, U08,     117,             "C",        1.0,    -40,    -40,    215,      0
-    #else
-        iacFastTemp  = scalar, U08,     117,             "F",        1.8,    -22.23,    -40,    215,      0
-    #endif
-
-        iacStepHome  = scalar, U08,     118,             "Steps",     3,    0,  0,  765,    0
-        iacStepHyster= scalar, U08,     119,             "Steps",         1,  0.0,  0.0,  10,   0
-
-        ; Begin fan control vairables
-        fanInv       = bits,   U08,     120, [0:0], "No",        "Yes"
-        fanEnable    = bits,   U08,     120, [1:1], "Off",       "On/Off"
-        fanPin       = bits,   U08,     120, [2:7], "Board Default", "INVALID", "INVALID", "3", "4", "5", "6", "7", "8", "9", "10", "11", "12", "13", "14", "15", "16", "17", "18", "19", "20", "21", "22", "23", "24", "25", "26", "27", "28", "29", "30", "31", "32", "33", "34", "35", "36", "37", "38", "39", "40", "41", "42", "43", "44", "45", "46", "47", "48", "49", "50", "51", "52", "53", "54", "INVALID", "INVALID", "INVALID", "INVALID", "INVALID", "INVALID", "INVALID", "INVALID", "INVALID"
-    #if CELSIUS
-        fanSP        = scalar, U08,     121,        "C",        1.0,       -40,     -40,     215.0,    0
-        fanHyster    = scalar, U08,     122,        "C",        1.0,       0.0,  0.0,     40,    0
-    #else
-        fanSP        = scalar, U08,     121,        "F",        1.8,       -22.23,  -40,     215.0,    0
-        fanHyster    = scalar, U08,     122,        "F",        1.0,       0.0,  0.0,     40,    0
-    #endif
-        fanFreq      = scalar, U08 ,    123,        "Hz",        2.0,        0.0,    10,     511,       0
-    #if CELSIUS
-        fanPWMBins = array, U08,      124, [4],        "C",        1.0,    -40,    -40,    215,      0
-    #else
-        fanPWMBins = array, U08,      124, [4],        "F",        1.8,    -22.23,    -40,    215,      0
-    #endif
-
-;--------------------------------------------------
-;Boost and vvt maps (Page 7)
-;--------------------------------------------------
-page = 7
-;notes for boostTable in PSI~~~There are 6.895 psis to a kPa then x 2 like the kPa ver~~~div atmos. pressure in kPa by 2 and make neg so to subtract instead of add
-;    #if BOOSTPSI
-;        boostTable    = array,  U08,    0,[8x8],    "PSI",        0.29007547546041846,   -50.6625,   0,       74,      0
-;    #else
-        boostTable    = array,  U08,    0,[8x8],    "kPa",        2.0,        0.0,   0,       511,      0
-;    #endif
-        rpmBinsBoost  = array,  U08,    64,[  8],   "RPM",      100.0,      0.0,   100,     25500,      0
-        tpsBinsBoost  = array,  U08,    72,[  8],   "TPS",      1.0,        0.0,   0.0,     255.0,      0
-        vvtTable      = array,  U08,    80,[8x8],    "%",        1.0,        0.0,   0,       100,      0
-        rpmBinsVVT    = array,  U08,    144,[  8],   "RPM",      100.0,      0.0,   100,     25500,      0
-        tpsBinsVVT    = array,  U08,    152,[  8],   "TPS",      1.0,        0.0,   0.0,     255.0,      0
-;Fuel staging Table
-        stagingTable  = array,  U08,    160, [8x8], "%",          1.0,      0.0,   0.0,   100.0,      0
-        rpmBinsStaging= array,  U08,    224, [  8], "RPM",      100.0,      0.0,   100.0, 25500.0,      0
-        #if SPEED_DENSITY
-        mapBinsStaging= array,  U08,    232, [  8], "kPa",        2.0,      0.0,   0.0,   511.0,      0
-        #elif ALPHA_N
-        tpsBinsStaging= array,  U08,    232, [  8], "TPS",        2.0,      0.0,   0.0,   100.0,      0
-        #endif
-
-;--------------------------------------------------
-;Sequential fuel trim tables (Page 8)
-;--------------------------------------------------
-page = 8
-        fuelTrim1Table      = array,  U08,     0,[6x6],     "%",    1.0,    -128,   -50,    50,        0
-        fuelTrim1rpmBins    = array,  U08,    36,[  6],     "RPM",  100.0,  0.0,   0,     25500,      0
-#if SPEED_DENSITY
-        fuelTrim1loadBins   = array,  U08,    42,[  6],     "kPa",  2.0,    0.0,   0.0,     511.0,      0
-#elif ALPHA_N
-        fuelTrim1loadBins   = array,  U08,    42,[  6],     "TPS",  2.0,    0.0,   0.0,     100.0,      0
-#endif
-
-        fuelTrim2Table      = array,  U08,    48,[6x6],     "%",    1.0,    -128,   -50,    50,         0
-        fuelTrim2rpmBins    = array,  U08,    84,[  6],     "RPM",  100.0,  0.0,   0,     25500,      0
-#if SPEED_DENSITY
-        fuelTrim2loadBins   = array,  U08,    90,[  6],     "kPa",  2.0,    0.0,   0.0,     511.0,      0
-#elif ALPHA_N
-        fuelTrim2loadBins   = array,  U08,    90,[  6],     "TPS",  2.0,    0.0,   0.0,     100.0,      0
-#endif
-
-        fuelTrim3Table      = array,  U08,    96,[6x6],     "%",    1.0,    -128,  -50,     50,         0
-        fuelTrim3rpmBins    = array,  U08,   132,[  6],     "RPM",  100.0,  0.0,   0,     25500,      0
-#if SPEED_DENSITY
-        fuelTrim3loadBins   = array,  U08,   138,[  6],     "kPa",  2.0,    0.0,   0.0,     511.0,      0
-#elif ALPHA_N
-        fuelTrim3loadBins   = array,  U08,   138,[  6],     "TPS",  2.0,    0.0,   0.0,     100.0,      0
-#endif
-
-        fuelTrim4Table      = array,  U08,   144,[6x6],     "%",    1.0,    -128,  -50,     50,         0
-        fuelTrim4rpmBins    = array,  U08,   180,[  6],     "RPM",  100.0,  0.0,   0,     25500,      0
-#if SPEED_DENSITY
-        fuelTrim4loadBins   = array,  U08,   186,[  6],     "kPa",  2.0,    0.0,   0.0,     511.0,      0
-#elif ALPHA_N
-        fuelTrim4loadBins   = array,  U08,   186,[  6],     "TPS",  2.0,    0.0,   0.0,     100.0,      0
-#endif
-
-;--------------------------------------------------
-;CANBUS control (Page 9)
-;--------------------------------------------------
-page = 9
-  #if CAN_COMMANDS
-        enable_canbus       = bits,   U08,     0, [0:1], "Disable", "On Via Secondary Serial", "ON via Internal CAN ", "INVALID"
-	#else
-        enable_canbus       = bits,   U08,     0, [0:1], "Disable", "On Via Secondary Serial", "INVALID", "INVALID"
-	#endif
-        enable_candata_in   = bits,   U08,     0, [2:2], "Off", "On"
-
-        caninput_sel0       = bits,   U16,     1, [0:0], "Off", "On"
-        caninput_sel1       = bits,   U16,     1, [1:1], "Off", "On"
-        caninput_sel2       = bits,   U16,     1, [2:2], "Off", "On"
-        caninput_sel3       = bits,   U16,     1, [3:3], "Off", "On"
-        caninput_sel4       = bits,   U16,     1, [4:4], "Off", "On"
-        caninput_sel5       = bits,   U16,     1, [5:5], "Off", "On"
-        caninput_sel6       = bits,   U16,     1, [6:6], "Off", "On"
-        caninput_sel7       = bits,   U16,     1, [7:7], "Off", "On"
-        caninput_sel8       = bits,   U16,     1, [8:8], "Off", "On"
-        caninput_sel9       = bits,   U16,     1, [9:9], "Off", "On"
-        caninput_sel10      = bits,   U16,     1, [10:10], "Off", "On"
-        caninput_sel11      = bits,   U16,     1, [11:11], "Off", "On"
-        caninput_sel12      = bits,   U16,     1, [12:12], "Off", "On"
-        caninput_sel13      = bits,   U16,     1, [13:13], "Off", "On"
-        caninput_sel14      = bits,   U16,     1, [14:14], "Off", "On"
-        caninput_sel15      = bits,   U16,     1, [15:15], "Off", "On"
-
-   		;caninput_param_group  = array ,  U16,    9,    	[  8],	"",		1, 0, 0, 65535, 0
-        caninput_source_can_address0 = bits,   U16,     3, 		        [0:10], $CAN_ADDRESS_HEX
-        caninput_source_can_address1 = bits,   U16,     5, 		        [0:10], $CAN_ADDRESS_HEX
-        caninput_source_can_address2 = bits,   U16,     7, 		        [0:10], $CAN_ADDRESS_HEX
-        caninput_source_can_address3 = bits,   U16,     9, 		        [0:10], $CAN_ADDRESS_HEX
-        caninput_source_can_address4 = bits,   U16,     11, 		    [0:10], $CAN_ADDRESS_HEX
-        caninput_source_can_address5 = bits,   U16,     13, 		    [0:10], $CAN_ADDRESS_HEX
-        caninput_source_can_address6 = bits,   U16,     15, 		    [0:10], $CAN_ADDRESS_HEX
-        caninput_source_can_address7 = bits,   U16,     17, 		    [0:10], $CAN_ADDRESS_HEX
-        caninput_source_can_address8 = bits,   U16,     19, 		    [0:10], $CAN_ADDRESS_HEX
-        caninput_source_can_address9 = bits,   U16,     21, 		    [0:10], $CAN_ADDRESS_HEX
-        caninput_source_can_address10 = bits,  U16,     23, 		    [0:10], $CAN_ADDRESS_HEX
-        caninput_source_can_address11 = bits,  U16,     25, 		    [0:10], $CAN_ADDRESS_HEX
-        caninput_source_can_address12 = bits,  U16,     27, 		    [0:10], $CAN_ADDRESS_HEX
-        caninput_source_can_address13 = bits,  U16,     29, 		    [0:10], $CAN_ADDRESS_HEX
-        caninput_source_can_address14 = bits,  U16,     31, 		    [0:10], $CAN_ADDRESS_HEX
-        caninput_source_can_address15 = bits,  U16,     33, 		    [0:10], $CAN_ADDRESS_HEX
-
-
-
-        caninput_source_start_byte0 = bits,   U08,     35, [0:2], "0", "1", "2", "3", "4", "5", "6", "7"
-        caninput_source_start_byte1 = bits,   U08,     36, [0:2], "0", "1", "2", "3", "4", "5", "6", "7"
-        caninput_source_start_byte2 = bits,   U08,     37, [0:2], "0", "1", "2", "3", "4", "5", "6", "7"
-        caninput_source_start_byte3 = bits,   U08,     38, [0:2], "0", "1", "2", "3", "4", "5", "6", "7"
-        caninput_source_start_byte4 = bits,   U08,     39, [0:2], "0", "1", "2", "3", "4", "5", "6", "7"
-        caninput_source_start_byte5 = bits,   U08,     40, [0:2], "0", "1", "2", "3", "4", "5", "6", "7"
-        caninput_source_start_byte6 = bits,   U08,     41, [0:2], "0", "1", "2", "3", "4", "5", "6", "7"
-        caninput_source_start_byte7 = bits,   U08,     42, [0:2], "0", "1", "2", "3", "4", "5", "6", "7"
-        caninput_source_start_byte8 = bits,   U08,     43, [0:2], "0", "1", "2", "3", "4", "5", "6", "7"
-        caninput_source_start_byte9 = bits,   U08,     44, [0:2], "0", "1", "2", "3", "4", "5", "6", "7"
-        caninput_source_start_byte10 = bits,   U08,     45, [0:2], "0", "1", "2", "3", "4", "5", "6", "7"
-        caninput_source_start_byte11 = bits,   U08,     46, [0:2], "0", "1", "2", "3", "4", "5", "6", "7"
-        caninput_source_start_byte12 = bits,   U08,     47, [0:2], "0", "1", "2", "3", "4", "5", "6", "7"
-        caninput_source_start_byte13 = bits,   U08,     48, [0:2], "0", "1", "2", "3", "4", "5", "6", "7"
-        caninput_source_start_byte14 = bits,   U08,     49, [0:2], "0", "1", "2", "3", "4", "5", "6", "7"
-        caninput_source_start_byte15 = bits,   U08,     50, [0:2], "0", "1", "2", "3", "4", "5", "6", "7"
-
-        caninput_source_num_bytes0 = bits,    U16,     51, [0:0], "1", "2"
-        caninput_source_num_bytes1 = bits,    U16,     51, [1:1], "1", "2"
-        caninput_source_num_bytes2 = bits,    U16,     51, [2:2], "1", "2"
-        caninput_source_num_bytes3 = bits,    U16,     51, [3:3], "1", "2"
-        caninput_source_num_bytes4 = bits,    U16,     51, [4:4], "1", "2"
-        caninput_source_num_bytes5 = bits,    U16,     51, [5:5], "1", "2"
-        caninput_source_num_bytes6 = bits,    U16,     51, [6:6], "1", "2"
-        caninput_source_num_bytes7 = bits,    U16,     51, [7:7], "1", "2"
-        caninput_source_num_bytes8 = bits,    U16,     51, [8:8], "1", "2"
-        caninput_source_num_bytes9 = bits,    U16,     51, [9:9], "1", "2"
-        caninput_source_num_bytes10 = bits,   U16,     51, [10:10], "1", "2"
-        caninput_source_num_bytes11 = bits,   U16,     51, [11:11], "1", "2"
-        caninput_source_num_bytes12 = bits,   U16,     51, [12:12], "1", "2"
-        caninput_source_num_bytes13 = bits,   U16,     51, [13:13], "1", "2"
-        caninput_source_num_bytes14 = bits,   U16,     51, [14:14], "1", "2"
-        caninput_source_num_bytes15 = bits,   U16,     51, [15:15], "1", "2"
-
-        unused10_53         = scalar, U08,     53,        "",       1, 0, 0, 255, 0
-        unused10_54         = scalar, U08,     54,        "",       1, 0, 0, 255, 0
-        enable_candata_out  = bits,   U08,     55, [0:0], "Off", "On"
-        canoutput_sel0       = bits,   U08,    56, [0:0], "Off", "On"
-        canoutput_sel1       = bits,   U08,    57, [0:0], "Off", "On"
-        canoutput_sel2       = bits,   U08,    58, [0:0], "Off", "On"
-        canoutput_sel3       = bits,   U08,    59, [0:0], "Off", "On"
-        canoutput_sel4       = bits,   U08,    60, [0:0], "Off", "On"
-        canoutput_sel5       = bits,   U08,    61, [0:0], "Off", "On"
-        canoutput_sel6       = bits,   U08,    62, [0:0], "Off", "On"
-        canoutput_sel7       = bits,   U08,    63, [0:0], "Off", "On"
-        canoutput_param_group  = array ,  U16,   64,    	[  8],	"",		1, 0, 0, 65535, 0
-        canoutput_param_start_byte0 = bits,   U08,     80, [0:2], "0", "1", "2", "3", "4", "5", "6", "7"
-        canoutput_param_start_byte1 = bits,   U08,     81, [0:2], "0", "1", "2", "3", "4", "5", "6", "7"
-        canoutput_param_start_byte2 = bits,   U08,     82, [0:2], "0", "1", "2", "3", "4", "5", "6", "7"
-        canoutput_param_start_byte3 = bits,   U08,     83, [0:2], "0", "1", "2", "3", "4", "5", "6", "7"
-        canoutput_param_start_byte4 = bits,   U08,     84, [0:2], "0", "1", "2", "3", "4", "5", "6", "7"
-        canoutput_param_start_byte5 = bits,   U08,     85, [0:2], "0", "1", "2", "3", "4", "5", "6", "7"
-        canoutput_param_start_byte6 = bits,   U08,     86, [0:2], "0", "1", "2", "3", "4", "5", "6", "7"
-    	canoutput_param_start_byte7 = bits,   U08,     87, [0:2], "0", "1", "2", "3", "4", "5", "6", "7"
-    	canoutput_param_num_bytes0 = bits,   U08,     88, [0:1], "INVALID", "1", "2", "INVALID"
-        canoutput_param_num_bytes1 = bits,   U08,     89, [0:1], "INVALID", "1", "2", "INVALID"
-        canoutput_param_num_bytes2 = bits,   U08,     90, [0:1], "INVALID", "1", "2", "INVALID"
-        canoutput_param_num_bytes3 = bits,   U08,     91, [0:1], "INVALID", "1", "2", "INVALID"
-        canoutput_param_num_bytes4 = bits,   U08,     92, [0:1], "INVALID", "1", "2", "INVALID"
-        canoutput_param_num_bytes5 = bits,   U08,     93, [0:1], "INVALID", "1", "2", "INVALID"
-        canoutput_param_num_bytes6 = bits,   U08,     94, [0:1], "INVALID", "1", "2", "INVALID"
-    	canoutput_param_num_bytes7 = bits,   U08,     95, [0:1], "INVALID", "1", "2", "INVALID"
-
-        unused10_96         = scalar, U08,     96,        "",       1, 0, 0, 255, 0
-        unused10_97         = scalar, U08,     97,        "",       1, 0, 0, 255, 0
-        unused10_98         = scalar, U08,     98,        "",       1, 0, 0, 255, 0
-        unused10_99         = scalar, U08,     99,        "",       1, 0, 0, 255, 0
-
-		speeduino_tsCanId	   = bits,	 U08,	  100, 		[0:3],  $tsCanId_list
-        true_address           = bits,   U16,     101, 		[0:10], $CAN_ADDRESS_HEX
-        realtime_base_address  = bits,   U16,     103,   	[0:10], $CAN_ADDRESS_HEX
-        obd_address            = bits,   U16,     105, 	    [0:10], $CAN_ADDRESS_HEX
-
-
-        ;unused10_101        = scalar, U16,    101,        "",       1, 0, 0, 255, 0
-        ;unused10_103        = scalar, U16,    103,        "",       1, 0, 0, 255, 0
-        ;unused10_105        = scalar, U16,    105,        "",       1, 0, 0, 255, 0
-
-        ;AFR offset for WUE VeAnalyze
-        ;wueAFRRates   = array,  U08, 107,      [10],   "%",        1.0,       0.0,   0.0,    255,      0
-        ;wueAFRBins    = array,  U08,  117,   [10],   "C",        1.0, -40,  -40,  102.0,      0
-
-        unused10_107        = scalar, U08,    107,       "",       1, 0, 0, 255, 0
-        unused10_108        = scalar, U08,    108,       "",       1, 0, 0, 255, 0
-        unused10_109        = scalar, U08,    109,       "",       1, 0, 0, 255, 0
-        unused10_110        = scalar, U08,    110,       "",       1, 0, 0, 255, 0
-        unused10_111        = scalar, U08,    111,       "",       1, 0, 0, 255, 0
-        unused10_112        = scalar, U08,    112,       "",       1, 0, 0, 255, 0
-        unused10_113        = scalar, U08,    113,       "",       1, 0, 0, 255, 0
-        unused10_114        = scalar, U08,    114,       "",       1, 0, 0, 255, 0
-        unused10_115        = scalar, U08,    115,       "",       1, 0, 0, 255, 0
-        unused10_116        = scalar, U08,    116,       "",       1, 0, 0, 255, 0
-        unused10_117        = scalar, U08,    117,       "",       1, 0, 0, 255, 0
-        unused10_118        = scalar, U08,    118,       "",       1, 0, 0, 255, 0
-        unused10_119        = scalar, U08,    119,       "",       1, 0, 0, 255, 0
-        unused10_120        = scalar, U08,    120,       "",       1, 0, 0, 255, 0
-        unused10_121        = scalar, U08,    121,       "",       1, 0, 0, 255, 0
-        unused10_122        = scalar, U08,    122,       "",       1, 0, 0, 255, 0
-        unused10_123        = scalar, U08,    123,       "",       1, 0, 0, 255, 0
-        unused10_124        = scalar, U08,    124,       "",       1, 0, 0, 255, 0
-        unused10_125        = scalar, U08,    125,       "",       1, 0, 0, 255, 0
-        unused10_126        = scalar, U08,    126,       "",       1, 0, 0, 255, 0
-        unused10_127        = scalar, U08,    127,       "",       1, 0, 0, 255, 0
-
-page = 10
-#if CELSIUS
-        crankingEnrichBins  = array,  U08,       0, [4],  "C",        1.0,    -40,    -40,    215,      0
-#else
-        crankingEnrichBins  = array,  U08,       0, [4],  "F",        1.8,    -22.23,    -40,    215,      0
-#endif
-        crankingEnrichValues= array,  U08,       4, [4],  "%",        1.0,    0.0,  0,    255,        0 ; Values for the cranking enrichment curve
-
-        rotaryType          = bits ,  U08,       8, [0:1],           "FC", "FD", "RX8", "INVALID"
-        stagingEnabled      = bits ,  U08,       8, [2:2],           "Off","On"
-        stagingMode         = bits ,  U08,       8, [3:3],           "Table","Automatic"
-        unused11-8e         = bits ,  U08,       8, [4:4],           "Off","On"
-        unused11-8f         = bits ,  U08,       8, [5:5],           "Off","On"
-        unused11-8g         = bits ,  U08,       8, [6:6],           "Off","On"
-        unused11-8h         = bits ,  U08,       8, [7:7],           "Off","On"
-
-        rotarySplitValues   = array,  U08,       9, [8],   "degrees", 1.0,    0.0,   0.0,     40,         0
-#if SPEED_DENSITY
-        rotarySplitBins     = array,  U08,      17, [8],     "kPa",  2.0,    0.0,   0.0,     511.0,      0
-#elif ALPHA_N
-        rotarySplitBins     = array,  U08,      17, [8],     "TPS",  2.0,    0.0,   0.0,     100.0,      0
-#endif
-        boostSens           = scalar, U16,      25,      "",       1, 0, 0, 5000, 0
-        boostIntv           = scalar, U08,      27,      "ms",     1, 0,  0,  250, 0
-        stagedInjSizePri    = scalar, U16,      28,      "cc/min",       1, 0, 0, 1500, 0
-        stagedInjSizeSec    = scalar, U16,      30,      "cc/min",       1, 0, 0, 1500, 0
-
-        unused11_32_192     = array,  U08,      32, [159],     "RPM",  100.0,  0.0,   100,     25500,      0
-
-;-------------------------------------------------------------------------------
-
-[ConstantsExtensions]
-    requiresPowerCycle = nCylinders
-    requiresPowerCycle = pinLayout
-    requiresPowerCycle = fanPin
-    requiresPowerCycle = reqFuel
-    requiresPowerCycle = numTeeth
-    requiresPowerCycle = missingTeeth
-    requiresPowerCycle = injOpen
-    requiresPowerCycle = IgInv
-    requiresPowerCycle = fanInv
-    requiresPowerCycle = boostEnabled
-    requiresPowerCycle = vvtEnabled
-;	requiresPowerCycle = vvtChannels
-    requiresPowerCycle = boostFreq
-    requiresPowerCycle = vvtFreq
-    requiresPowerCycle = idleFreq
-    requiresPowerCycle = sparkMode
-    requiresPowerCycle = launchPin
-    requiresPowerCycle = launchEnable
-    requiresPowerCycle = launchHiLo
-    requiresPowerCycle = flexEnabled
-    requiresPowerCycle = oddfire2
-    requiresPowerCycle = oddfire3
-    requiresPowerCycle = oddfire4
-    requiresPowerCycle = iacCLminDuty
-    requiresPowerCycle = iacCLmaxDuty
-    requiresPowerCycle = useExtBaro
-    requiresPowerCycle = baroPin
-    requiresPowerCycle = rotaryType
-    requiresPowerCycle = stagedInjSizePri
-    requiresPowerCycle = stagedInjSizeSec
-    requiresPowerCycle = stagingEnabled
-    requiresPowerCycle = resetControl_custom
-    requiresPowerCycle = resetControl_standard
-    requiresPowerCycle = resetControlPin
-
-    defaultValue = pinLayout,   1
-    defaultValue = TrigPattern, 0
-    defaultValue = useResync,   1
-    defaultValue = sparkMode,   0
-    defaultValue = indInjAng,   0
-    defaultValue = inj1Ang,     355
-    defaultValue = inj2Ang,     355
-    defaultValue = inj3Ang,     355
-    defaultValue = inj4Ang,     355
-    defaultValue = nInjectors,  4
-    defaultValue = dutyLim,     100
-    defaultValue = mapMin,      10
-    defaultValue = mapMax,      260
-    defaultValue = baroMin,      10
-    defaultValue = baroMax,      260
-    defaultValue = fpPrime,     3
-    defaultValue = TrigFilter,  0
-    defaultValue = ignCranklock,0
-    defaultValue = multiplyMAP, 0
-    defaultValue = includeAFR,  0
-    defaultValue = stoich,      14.7
-    defaultValue = flexEnabled, 0
-    defaultValue = oddfire2,    0
-    defaultValue = oddfire3,    0
-    defaultValue = oddfire4,    0
-    defaultValue = flexFreqLow, 50
-    defaultValue = flexFreqHigh,150
-    defaultValue = flexFuelLow, 100
-    defaultValue = flexFuelHigh,163
-    defaultValue = flexAdvLow,  0
-    defaultValue = flexAdvHigh, 13
-    defaultValue = flexBoostLow,0
-    defaultValue = flexBoostHigh,0
-    defaultValue = fuelPumpPin, 0
-    defaultValue = fanPin,      0
-    defaultValue = iacCLminDuty,0
-    defaultValue = iacCLmaxDuty,100
-    defaultValue = boostMinDuty,0
-    defaultValue = boostMaxDuty,100
-    defaultValue = boostSens,   2000
-    defaultValue = boostIntv,   30
-    defaultValue = sparkDur,    1.0
-	  defaultValue = speeduino_tsCanId, 0
-	  defaultValue = true_address, 256
-	  defaultValue = realtime_base_address, 336
-    defaultValue = VVTasOnOff,  0
-    defaultValue = stagingEnabled, 0
-    defaultValue = resetControl_custom, 0
-    defaultValue = resetControl_standard, 0
-    defaultValue = bootloaderCaps, 0
-	 ; defaultValue = obd_address, 0
-
-    ;Default pins
-    defaultValue = fanPin,      0
-    defaultValue = vvtPin,      0
-    defaultValue = launchPin,   0
-    defaultValue = boostPin,    0
-    defaultValue = fuelPumpPin, 0
-    defaultValue = tachoPin,    0
-    defaultValue = perToothIgn, 0
-    defaultValue = resetControlPin, 0
-
-    controllerPriority = bootloaderCaps
-
-[Menu]
-
-   ;----------------------------------------------------------------------------
-   ;  There are five pre-defined values that may be used to define your menus.
-   ;  The first four allow access to the "standard" dialog boxes, the last one
-   ;  merely draws a separator (horizontal line) in the menu.
-   ;
-   ;     std_constants
-   ;     std_enrichments
-   ;     std_realtime
-   ;     std_warmup
-   ;
-   ;     std_separator
-   ;
-   ;  If you use any of the std_constants, std_enrichments or std_warmup
-   ;  editors, they may be optionally suffixed with a page number (only
-   ;  useful for multi-page code variants), which causes them to edit the
-   ;  specified page.  If you leave off the page specifier, they edit logical
-   ;  page one as specified in the Constants section.
-   ;
-   ;  There are four special menu names, which when used append to the standard
-   ;  menus of the same name instead of creating a new one.  The menu names
-   ;  are "File", "Communications", "Tools" and "Help".
-   ;
-   ;----------------------------------------------------------------------------
-
-menuDialog = main
-
-   menu = "Settings"
-      subMenu = engine_constants,   "Engine Constants"
-      subMenu = injChars,           "Injector Characteristics"
-      subMenu = triggerSettings,    "Trigger Setup"
-      ;subMenu = OLED,               "OLED Setup"
-      subMenu = airdensity_curve,   "IAT Density"
-      subMenu = reset_control,      "Reset Control"
-
-
-   menu = "&Tuning"
-      subMenu = std_realtime,       "Realtime Display"
-      subMenu = accelEnrichments,   "Acceleration Enrichment"
-      subMenu = egoControl,         "AFR/O2", 3
-      subMenu = RevLimiterS,        "Limiters",       2
-      subMenu = flexFueling,        "Flex Fuel",        2
-      subMenu = veTableDialog,      "VE Table",       0
-      subMenu = sparkTbl,           "Spark Table",    2
-      subMenu = afrTable1Tbl,        "AFR Table",       5
-      subMenu = std_separator
-      subMenu = inj_trimad,         "Sequential fuel trim", 9
-      subMenu = stagingTableDialog, "Staged Injection", 10
-
-   menu = "&Spark"
-      subMenu = sparkSettings,      "Spark Settings"
-      subMenu = sparkTbl,           "Spark Table", 2
-      subMenu = dwellSettings,      "Dwell settings"
-      subMenu = dwell_correction_curve, "Dwell Compensation"
-      subMenu = iat_retard_curve,        "&IAT Retard"
-      subMenu = rotary_ignition,        "Rotary Ignition",    { sparkMode == 4 }
-
-   menu = "&Starting/Idle"
-        subMenu = crankPW,              "Cranking Settings"
-        subMenu = warmup,               "Warmup Enrichment"
-        subMenu = std_separator
-        subMenu = idleSettings,         "Idle Control"
-        subMenu = iacClosedLoop_curve,  "Idle - Closed loop targets", 7, { iacAlgorithm == 3 || iacAlgorithm == 5 }
-        subMenu = iacPwm_curve,         "Idle - PWM Duty Cycle", 7, { iacAlgorithm == 2 }
-        subMenu = iacPwmCrank_curve,    "Idle - PWM Cranking Duty Cycle", 7, { iacAlgorithm == 2 }
-        subMenu = iacStep_curve,        "Idle - Stepper Motor", 7, { iacAlgorithm == 4 }
-        subMenu = iacStepCrank_curve,   "Idle - Stepper Motor Cranking", 7, { iacAlgorithm == 4 }
-
-    menu = "&Accessories"
-        subMenu = fanSettings,          "Thermo Fan"
-        subMenu = LaunchControl,        "Launch Control / Flat Shift"
-        subMenu = fuelpump,             "Fuel Pump"
-        subMenu = std_separator
-        subMenu = boostSettings,        "Boost Control"
-        subMenu = boostTbl,             "Boost target", 8,  { boostEnabled }
-        subMenu = std_separator
-        subMenu = vvtSettings,          "VVT Control"
-        subMenu = vvtTbl,               "VVT duty cycle", 8,  { vvtEnabled }
-        subMenu = std_separator
-        subMenu = tacho,                "Tacho Output"
-
-        subMenu = std_separator
-
-		#if CAN_COMMANDS
-        subMenu = can_serial3IO,        "Canbus/Secondary Serial IO Interface"
-		subMenu = std_separator
-        subMenu = Canin_config,         "External Data Input Configuration", {enable_canbus}
-		    ;subMenu = std_separator
-		    ;subMenu = Canout_config, "Canbus Output Configuration"
-		#else
-		subMenu = serial3IO,                "Secondary Serial IO Interface"
-		#endif
-
-  menuDialog = main
-   menu = "T&ools"
-      subMenu = mapCal,           "Calibrate MAP"
-      subMenu = std_ms2gentherm,  "Calibrate Temperature Sensors", 0
-      subMenu = std_ms2geno2,     "Calibrate AFR Sensor", 0
-
-   menuDialog = main
-      menu = "3D &Tuning Maps"
-        subMenu = veTable1Map,    "Fuel Table"
-        subMenu = sparkMap,       "Spark Table", 3
-        subMenu = afrTable1Map,   "AFR Target Table"
-
-#if enablehardware_test
-   menuDialog = main
-	  menu = "Hardware Testing"
-		subMenu = outputtest1, "Test Output Hardware"
-#endif
-
-		menu = "Help"
-        subMenu = helpGeneral,     "Speeduino Help"
-;-------------------------------------------------------------------------------
-
-[SettingContextHelp]
-; constantName = "Help Text"
-; These provide the context help in the dialog when these variables are used
-  nCylinders  = "Cylinder count"
-  alternate   = "Whether or not the injectors should be fired at the same time. This setting is ignored when Sequential is selected below, however it will still affect the req_fuel value."
-  engineType  = "Engines with an equal number of degrees between all firings (This is most engines) should select Even fire. Some 2 and 6 cylinder engines are Odd fire however."
-  twoStroke   = "Four-Stroke (most engines), Two-stroke."
-  nInjectors  = "Number of primary injectors."
-  mapSample   = "The method used for calculating the MAP reading\nFor 1-2 Cylinder engines, Cycle Minimum is recommended.\nFor more than 2 cylinders Cycle Average is recommended"
-  stoich      = "The stoichiometric ration of the fuel being used. For flex fuel, choose the primary fuel"
-	injLayout   = "The injector layout and timing to be used. Options are: \n 1. Paired - 2 injectors per output. Outputs active is equal to half the number of cylinders. Outputs are timed over 1 crank revolution. \n 2. Semi-sequential: Same as paired except that injector channels are mirrored (1&4, 2&3) meaning the number of outputs used are equal to the number of cylinders. Only valid for 4 cylinders or less. \n 3. Banked: 2 outputs only used. \n 4. Sequential: 1 injector per output and outputs used equals the number of cylinders. Injection is timed over full cycle. "
-
-	TrigPattern = "The type of input trigger decoder to be used."
-	useResync   = "If enabled, sync will be rechecked once every full cycle from the cam input. This is good for accuracy, however if your cam input is noisy then this can cause issues."
-  numTeeth    = "Number of teeth on Primary Wheel."
-  TrigSpeed   = "Primary trigger speed."
-  missingTeeth= "Number of Missing teeth on Primary Wheel."
-  TrigAng     = "The Angle ATDC when tooth No:1 on the primary wheel passes the primary sensor."
-  TrigAngMul  = "A multiplier used by non-360 degree tooth wheels (i.e. Wheels where the tooth count doesn't divide evenly into 360. Usage: (360 * <multiplier>) / tooth_count = Whole number"
-  SkipCycles   = "The number of revolutions that will be skipped during cranking before the injectors and coils are fired."
-	TrigEdge    = "The Trigger edge of the primary sensor.\nLeading.\nTrailing."
-	TrigEdgeSec = "The Trigger edge of the secondary (Cam) sensor.\nLeading.\nTrailing."
-	TrigFilter  = "Tuning of the trigger filter algorithm. The more aggressive the setting, the more noise will be removed, however this increases the chance of some true readings being filtered out (False positive). Medium is safe for most setups. Only select 'Aggressive' if no other options are working"
-
-	sparkMode   = "Wasted Spark: Ignition outputs are on the channels <= half the number of cylinders. Eg 4 cylinder outputs on IGN1 and IGN2.\nSingle Channel: All ignition pulses are output on IGN1.\nWasted COP: Ignition pulses are output on all ignition channels up to the number of cylinders. Eg 4 cylinder outputs on all ignition channels. No valid for >4 cylinders"
-	IgInv       = "Whether the spark fires when the ignition signal goes high or goes low. Nearly all ignition systems use 'Going Low' but please verify this as damage to coils can result from the incorrect selection. (NOTE: THIS IS NOT MEGASQUIRT. THIS SETTING IS USUALLY THE OPPOSITE OF WHAT THEY USE!)"
-  sparkDur    = "The duration of the spark at full dwell. Typically around 1ms"
-
-	fanInv      = ""
-	fanHyster   = "The number of degrees of hysteresis to be used in controlling the fan. Recommended values are between 2 and 5"
-
-	taeTime     = "The duration of the acceleration enrichment"
-
-	iacChannels = "The number of output channels used for PWM valves. Select 1 for 2-wire valves or 2 for 3-wire valves."
-	iacStepTime = "Pause time between each step. Values that are too low can cause the motor to behave erratically or not at all"
-    iacStepHome = "Homing steps to perform on startup. Must be greater than the fully open steps value"
-	iacStepHyster = "The minimum number of steps to move in any one go."
-	iacAlgorithm = "Selects method of idle control.\nNone = no idle control valve.\nOn/Off valve.\nPWM valve (2,3 wire).\nStepper Valve (4,6,8 wire)."
-	iacPWMdir   = "Normal PWM valves increase RPM with higher duty. If RPM decreases with higher duty then select Reverse"
-	iacCLminDuty= "When using closed loop idle control, this is the minimum duty cycle that the PID loop will allow. Combined with the maximum value, this specifies the working range of your idle valve"
-	iacCLmaxDuty= "When using closed loop idle control, this is the maximum duty cycle that the PID loop will allow. Combined with the minimum value, this specifies the working range of your idle valve"
-	iacFastTemp = "Below this temperature, the idle output will be high (On). Above this temperature, it will turn off."
-
-	oddfire2    = "The ATDC angle of channel 2 for oddfire engines. This is relative to the TDC angle of channel 1"
-    oddfire3    = "The ATDC angle of channel 3 for oddfire engines. This is relative to the TDC angle of channel 1 (NOT channel 2)"
-    oddfire4    = "The ATDC angle of channel 4 for oddfire engines. This is relative to the TDC angle of channel 1 (NOT channel 3)"
-
-	dfcoRPM     = "The RPM above which DFCO will be active. Typically set a few hundred RPM above maximum idle speed"
-    dfcoHyster  = "Hysteresis for DFCO RPM. 200-300 RPM is typical for this, however a higher value may be needed if the RPM is fluctuating around the cutout speed"
-    dfcoTPSThresh= "The TPS value below which DFCO will be active. Typical value is 5%-10%, but higher may be needed if TPS signal is noisy"
-
-    launchPin   = "The ARDUINO pin that the clutch switch is connected to. This is NOT the pin on the connector, but the pin it relates to on the arduino"
-    ignBypassPin = "The ARDUINO pin that the ignition bypass is connected to. This is NOT the pin on the connector, but the pin it relates to on the arduino"
-    ignBypassEnable = "If turned on, a ground signal will be output during cranking on the specified pin. This is used to bypass the Speeduino ignition control during cranking."
-    ignCranklock = "On certain low resolution ignition patterns, the cranking timing can be locked to occur when a pulse is recieved."
-
-    multiplyMAP = "If enabled, the MAP reading is included directly into the pulsewidth calculation by multiplying the VE lookup value by the MAP:Baro ratio. This results in a flatter VE table that can be easier to tune in some instances. VE table must be retuned when this value is changed."
-    includeAFR  = "When enabled, the current AFR reading is incorporated directly in the pulsewidth calculation as a percentage of the current target ratio. VE table must be retuned when this value is changed. "
-    useExtBaro  = "By Default, Speeduino will measure barometric pressure upon startup. Optionally however, a 2nd pressure sensor can be used to perform live barometric readings whilst the system is on."
-
-    flexEnabled = "Turns on readings from the Flex sensor and enables the below adjustments"
-    flexFreqLow = "The frequency of the sensor at 0% ethanol (50Hz for standard GM/Continental sensor)"
-    flexFreqHigh = "The frequency of the sensor at 100% ethanol (150Hz for standard GM/Continental sensor)"
-    flexFuelLow = "Fuel % to be used for the lowest ethanol reading (Typically 100%. ie No adjustment)"
-    flexFuelHigh = "Fuel % to be used for the highest ethanol reading (Typically 163% for 100% ethanol)"
-    flexAdvLow = "Additional advance (in degrees) at lowest ethanol reading (Typically 0)"
-    flexAdvHigh = "Additional advance (in degrees) at highest ethanol reading (Typically 10-20 degrees)"
-    flexBoostHigh = "This amount that will be added to the boost target at E100. Between E0 and E100, the amount added to the boost target will be scaled from 0 to this value"
-    flexBoostLow = "Typically should be set to 0, but can be used to lower boost at E0 if the bast tune is setup with some ethanol"
-
-    flatSArm    = "The RPM switch point that determines whether an eganged clutch is for launch control or flat shift. Below this figure, an engaged clutch is considered to be for launch, above this figure an active clutch input will be considered a flat shift. This should be set at least several hundred RPM above idle"
-    flatSSoftWin= "The number of RPM below the flat shift point where the softlimit will be applied (aka Soft limit window). Recommended values are 200-1000"
-    flatSRetard = "The absolute timing (BTDC) that will be used when within the soft limit window"
-    hardCutType = "How hard cuts should be performed for rev/launch limits. Full cut will stop all ignition events, Rolling cut will step through all ignition outputs, only cutting 1 per revolution"
-
-	#if CAN_COMMANDS
-	enable_canbus = "This Enables either the secondary serial port or output via internal Can module. Secondary serial is serial3 on mega2560 processor, and Serial2 on STM32 and Teensy processor "
-	#else
-	enable_canbus = "This Enables the IO on the secondary serial port. This is serial3 on mega2560 processor, and Serial2 on STM32 and Teensy processor "
-	#endif
-	;speeduino_tsCanId = "This is the TsCanId that the Speeduino ECU will respond to. This should match the main controller CAN ID in project properties if it is connected directy to TunerStudio, Otherwise the device ID if connected via CAN passthrough"
-	true_address = "This is the 11bit Can address of the Speeduino ECU "
-    realtime_base_address = "This is the 11bit CAN address of the realtime data broadcast from the Speeduino ECU. This MUST be at least 0x16 greater than the true address"
-	;obd_address = "The 11bit Can address that the Speeduino ECU responds to for OBD2 diagnostic requests"
-	caninput_sel0 = "This Enables CAN data input channel 0 "
-	caninput_sel1 = "This Enables CAN data input channel 1 "
-	caninput_sel2 = "This Enables CAN data input channel 2 "
-	caninput_sel3 = "This Enables CAN data input channel 3 "
-	caninput_sel4 = "This Enables CAN data input channel 4 "
-	caninput_sel5 = "This Enables CAN data input channel 5 "
-	caninput_sel6 = "This Enables CAN data input channel 6 "
-	caninput_sel7 = "This Enables CAN data input channel 7 "
-    caninput_sel8 = "This Enables CAN data input channel 8 "
- 	caninput_sel9 = "This Enables CAN data input channel 9 "
- 	caninput_sel10 = "This Enables CAN data input channel 10 "
- 	caninput_sel11 = "This Enables CAN data input channel 11 "
- 	caninput_sel12 = "This Enables CAN data input channel 12 "
- 	caninput_sel13 = "This Enables CAN data input channel 13 "
- 	caninput_sel14 = "This Enables CAN data input channel 14 "
- 	caninput_sel15 = "This Enables CAN data input channel 15 "
- 	caninput_source_can_address0 = "The source 11bit CAN address of the data for channel 0"
- 	caninput_source_can_address1 = "The source 11bit CAN address of the data for channel 1"
- 	caninput_source_can_address2 = "The source 11bit CAN address of the data for channel 2"
- 	caninput_source_can_address3 = "The source 11bit CAN address of the data for channel 3"
- 	caninput_source_can_address4 = "The source 11bit CAN address of the data for channel 4"
- 	caninput_source_can_address5 = "The source 11bit CAN address of the data for channel 5"
- 	caninput_source_can_address6 = "The source 11bit CAN address of the data for channel 6"
- 	caninput_source_can_address7 = "The source 11bit CAN address of the data for channel 7"
- 	caninput_source_can_address8 = "The source 11bit CAN address of the data for channel 8 "
- 	caninput_source_can_address9 = "The source 11bit CAN address of the data for channel 9"
- 	caninput_source_can_address10 = "The source 11bit CAN address of the data for channel 10"
- 	caninput_source_can_address11 = "The source 11bit CAN address of the data for channel 11"
- 	caninput_source_can_address12 = "The source 11bit CAN address of the data for channel 12"
- 	caninput_source_can_address13 = "The source 11bit CAN address of the data for channel 13"
- 	caninput_source_can_address14 = "The source 11bit CAN address of the data for channel 14"
- 	caninput_source_can_address15 = "The source 11bit CAN address of the data for channel 15"
- 	caninput_source_start_byte0 = "The Starting byte the data begins at for channel 0"
- 	caninput_source_start_byte1 = "The Starting byte the data begins at for channel 1"
- 	caninput_source_start_byte2 = "The Starting byte the data begins at for channel 2"
- 	caninput_source_start_byte3 = "The Starting byte the data begins at for channel 3"
- 	caninput_source_start_byte4 = "The Starting byte the data begins at for channel 4"
- 	caninput_source_start_byte5 = "The Starting byte the data begins at for channel 5"
- 	caninput_source_start_byte6 = "The Starting byte the data begins at for channel 6"
- 	caninput_source_start_byte7 = "The Starting byte the data begins at for channel 7"
- 	caninput_source_start_byte8 = "The Starting byte the data begins at for channel 8"
- 	caninput_source_start_byte9 = "The Starting byte the data begins at for channel 9"
- 	caninput_source_start_byte10 = "The Starting byte the data begins at for channel 10"
- 	caninput_source_start_byte11 = "The Starting byte the data begins at for channel 11"
- 	caninput_source_start_byte12 = "The Starting byte the data begins at for channel 12"
- 	caninput_source_start_byte13 = "The Starting byte the data begins at for channel 13"
- 	caninput_source_start_byte14 = "The Starting byte the data begins at for channel 14"
- 	caninput_source_start_byte15 = "The Starting byte the data begins at for channel 15"
- 	caninput_source_num_bytes0 = "The number of bytes the data is made from starting at selected start byte number"
- 	caninput_source_num_bytes1 = "The number of bytes the data is made from starting at selected start byte number"
- 	caninput_source_num_bytes2 = "The number of bytes the data is made from starting at selected start byte number"
- 	caninput_source_num_bytes3 = "The number of bytes the data is made from starting at selected start byte number"
- 	caninput_source_num_bytes4 = "The number of bytes the data is made from starting at selected start byte number"
- 	caninput_source_num_bytes5 = "The number of bytes the data is made from starting at selected start byte number"
- 	caninput_source_num_bytes6 = "The number of bytes the data is made from starting at selected start byte number"
- 	caninput_source_num_bytes7 = "The number of bytes the data is made from starting at selected start byte number"
- 	caninput_source_num_bytes8 = "The number of bytes the data is made from starting at selected start byte number"
- 	caninput_source_num_bytes9 = "The number of bytes the data is made from starting at selected start byte number"
- 	caninput_source_num_bytes10 = "The number of bytes the data is made from starting at selected start byte number"
- 	caninput_source_num_bytes11 = "The number of bytes the data is made from starting at selected start byte number"
- 	caninput_source_num_bytes12 = "The number of bytes the data is made from starting at selected start byte number"
- 	caninput_source_num_bytes13 = "The number of bytes the data is made from starting at selected start byte number"
- 	caninput_source_num_bytes14 = "The number of bytes the data is made from starting at selected start byte number"
- 	caninput_source_num_bytes15 = "The number of bytes the data is made from starting at selected start byte number"
-
-	cmdEnableTestMode = "Click this to enable test mode. This will not be available if the engine is running"
-	cmdStopTestMode = "Click this to disable test mode"
-	cmdtestinj150dc = "this will cycle the output at 50% Duty cycle"
-	cmdtestinj250dc = "this will cycle the output at 50% Duty cycle"
-	cmdtestinj350dc = "this will cycle the output at 50% Duty cycle"
-	cmdtestinj450dc = "this will cycle the output at 50% Duty cycle"
-	cmdtestspk150dc = "this will cycle the output at 50% Duty cycle"
-	cmdtestspk250dc = "this will cycle the output at 50% Duty cycle"
-	cmdtestspk350dc = "this will cycle the output at 50% Duty cycle"
-	cmdtestspk450dc = "this will cycle the output at 50% Duty cycle"
-
-  boostIntv       = "The closed loop control interval will run every this many ms. Generally values between 50% and 100% of the valve frequency work best"
-  VVTasOnOff      = "Whether or not the VVT table should be treated as on and off control only. If you are using the VVT map to control a switch, this should be Yes. If you are using the VVT control to drive a PWM signal, this should be No"
-
-  stagedInjSizePri= "Size of the primary injectors. The sum of the Pri and Sec injectors values MUST match the value used in the req_fuel calculation"
-  stagedInjSizeSec= "Size of the secondary injectors. The sum of the Pri and Sec injectors values MUST match the value used in the req_fuel calculation"
-
-  resetControl_standard = "Whether to enable reset control of the Arduino's automatic reset feature. If this feature is enabled, the selected control pin will be held high at all times. In order to update your Speeduino's firmware, you will first need to open a serial terminal and send a 'U' command so that the Arduino resets when the upload starts. The control pin should be connected to the Arduino's reset pin."
-  resetControl_custom   = "How to control the Arduino's automatic reset feature. NOTE: Some of these settings require modifying your hardware and replacing the Arduino bootloader. See the Wiki for more details.\n\nDisabled: Allow the Arduino to reset when a new serial connection is made.\n\nPrevent When Running: Hold the control pin high while the engine is running.\n\nPrevent Always: Always hold the control pin high.\n\nSerial Command: Normally hold the control pin high, but pull it low when the 'U' serial command is issued and reset upon receiving more data."
-  resetControlPin       = "The Arduino pin used to control resets."
-
-[UserDefined]
-
-; Enhanced TunerStudio dialogs can be defined here
-; MegaTune will over look this section
-; These dialogs will over-ride those in the UserDefined Section
-; User defined ar loaded first, then if one by the same name is defiend here,
-; it will replace the MegaTune definition
-
-; dialog = name,   Title, Layout
-;
-; valid options for layout are xAxis, yAxis, border
-; for an xAxis, each field added will be added from right to left
-; A yAxis layout will add fields from top to bottom
-; A border layout will expect an additional constraint to determine placement
-; valid border constraints are north, South, East, West, Center
-; all 5 do not need to be filled.
-
-; The field name can be either a constant reference, or a reference to another
-; dialog which will be added.
-; dialogs can be nested and can be mixed with fields
-
-    dialog = engine_constants_southwest, "Speeduino Board"
-        field = "Stoichiometric ratio", stoich
-        field = "Injector Layout",      injLayout,           { nCylinders <= 4 }
-        field = "Board Layout",         pinLayout
-        field = "MAP Sample method",    mapSample
-
-    dialog = engine_constants_west, ""
-        panel = std_injection, North
-        panel = engine_constants_southwest
-
-    dialog = engine_constants_northeast, "Oddfire Angles"
-        field = "Channel 2 angle", oddfire2,                { engineType == 1 }
-        field = "Channel 3 angle", oddfire3,                { engineType == 1 && nCylinders >= 3 }
-        field = "Channel 4 angle", oddfire4,                { engineType == 1 && nCylinders >= 4 }
-
-    dialog = engine_constants_east, ""
-        panel = engine_constants_northeast, North
-        field = ""
-
-    dialog = engine_constants, "", border
-        panel = engine_constants_west, West
-        panel = engine_constants_east, East
-
-# Flex fuel stuff
-    dialog = flexFueling, "Flex Fuel"
-        field = "Flex sensor",          flexEnabled
-
-    dialog = flexLeft, ""
-        field = "Component"
-        field = "Sensor Frequency"
-        field = "Fuel Adjustment"
-        field = "Additional advance"
-        field = "Additional boost", { boostEnabled }
-
-       dialog = flexMiddle, ""
-        field = "Low (E0)"
-        field = "", flexFreqLow,   { flexEnabled }
-        field = "", flexFuelLow,   { flexEnabled }
-        field = "", flexAdvLow,    { flexEnabled }
-        field = "", flexBoostLow,  { boostEnabled }
-
-       dialog = flexRight, ""
-        field = "High (E100)"
-        field = "", flexFreqHigh,   { flexEnabled }
-        field = "", flexFuelHigh,   { flexEnabled }
-        field = "", flexAdvHigh,    { flexEnabled }
-        field = "", flexBoostHigh,  { flexEnabled && boostEnabled }
-
-        dialog = flexMain, "Flex Fuel Calibration", xAxis
-        panel = flexLeft
-        panel = flexMiddle
-        panel = flexRight
-
-       dialog = flexFuelTop, ""
-          field = "Flex Fuel Sensor",         flexEnabled
-
-       dialog = flexFueling, "Fuel Sensor Settings", yAxis
-        topicHelp = "http://speeduino.com/wiki/index.php/Flex_Fuel"
-        panel = flexFuelTop
-        panel = flexMain
-
-    dialog = tacho, "Tacho"
-        field = "Output pin",           tachoPin
-        field = "Output speed",         tachoDiv
-
-    dialog = accelEnrichments_center, ""
-      field = "TPSdot Threshold", tpsThresh
-      field = "Accel Time", taeTime
-
-    dialog = accelEnrichments_south, "Decelleration Fuel Cutoff (DFCO)"
-      field = "Enabled", dfcoEnabled
-      field = "TPS Threshold", dfcoTPSThresh,                     { dfcoEnabled }
-      field = "Cutoff RPM", dfcoRPM,                           { dfcoEnabled }
-      field = "RPM Hysteresis", dfcoHyster,                       { dfcoEnabled }
-
-    dialog = accelEnrichments_north_south, ""
-      liveGraph = pump_ae_Graph, "AE Graph"
-            graphLine = afr
-            graphLine = TPSdot, "%", -2000, 2000, auto, auto
-
-    dialog = accelEnrichments_north, "", xAxis
-      panel = time_accel_tpsdot_curve
-
-    dialog = accelEnrichments, "Acceleration Enrichment"
-        topicHelp = "http://speeduino.com/wiki/index.php/Acceleration_Wizard"
-        panel = accelEnrichments_north, North
-        panel = accelEnrichments_north_south, Center
-        panel = accelEnrichments_center, Center
-        panel = accelEnrichments_south, South
-
-    dialog = veTableDialog_north, ""
-        panel = veTable1Tbl
-
-    dialog = veTableDialog_south, ""
-        field = "Multiply VE value by MAP:Baro ratio", multiplyMAP
-        field = "Multiply by ratio of AFR to Target AFR", includeAFR,         { egoType == 2 }
-
-    dialog = veTableDialog, "VE Table"
-        panel = veTableDialog_north, North
-        panel = veTableDialog_south, South
-
-   dialog = injChars, "Injector Characteristics"
-      field = "Injector Open Time",         injOpen
-      field = "Injector close angle"
-      field = "",                           inj1Ang,        { indInjAng == 0 }
-      field = "Individual channel setting", indInjAng
-      field = "Channel 1",                  inj1Ang,        { indInjAng }
-      field = "Channel 2",                  inj2Ang,        { nCylinders > 1 && indInjAng }
-      field = "Channel 3",                  inj3Ang,        { indInjAng && (nCylinders > 4 || nCylinders == 3 || ((nCylinders == 4) && (injLayout == 3))) }
-      field = "Channel 4",                  inj4Ang,        { indInjAng && (nCylinders > 6 || ((nCylinders == 4) && (injLayout == 3))) }
-      field = "Injector Duty Limit",        dutyLim
-      panel = injector_voltage_curve
-
-    dialog = egoControl, ""
-        topicHelp = "http://speeduino.com/wiki/index.php/AFR/O2"
-        field = "Sensor Type",            egoType
-        field = "Algorithm",              egoAlgorithm,       { egoType }
-        field = "Ignition Events per Step",  egoCount,        { egoType && (egoAlgorithm < 3) }
-        field = "Controller Auth +/-",    egoLimit,           { egoType && (egoAlgorithm < 3) }
-        field = "Only correct above:",    ego_min,    { egoType && (egoAlgorithm < 3) }
-        field = "and correct below:",     ego_max,    { egoType && (egoAlgorithm < 3) }
-
-        field = "Active Above Coolant", egoTemp,              { egoType && (egoAlgorithm < 3) }
-        field = "Active Above RPM",          egoRPM,          { egoType && (egoAlgorithm < 3) }
-        field = "Active Below TPS",          egoTPSMax,      { egoType && (egoAlgorithm < 3) }
-        field = "EGO delay after start",     ego_sdelay,      { (egoAlgorithm < 3) }
-        field = "PID Proportional Gain",  egoKP,              { egoType && (egoAlgorithm == 2) }
-        field = "PID Integral",           egoKI,              { egoType && (egoAlgorithm == 2) }
-        field = "PID Derivative",         egoKD,              { egoType && (egoAlgorithm == 2) }
-
-    dialog = fanSettings,"Fan Settings",7
-        field = "Fan Mode",    		 fanEnable
-        field = "Fan output pin",   fanPin, { fanEnable }
-        field = "Fan Output Inverted",    fanInv	, { fanEnable }
-        field = "Fan temperature SP",  		 fanSP, { fanEnable }
-        field = "Fan hysteresis", 		 fanHyster, { fanEnable }
-
-    dialog = stepper_idle, "Stepper Idle"
-        field = "Step time (ms)",       iacStepTime,            { iacAlgorithm == 4 || iacAlgorithm == 5 }
-        field = "Home steps",           iacStepHome,            { iacAlgorithm == 4 || iacAlgorithm == 5 }
-        field = "Minimum Steps",		iacStepHyster,			{ iacAlgorithm == 4 || iacAlgorithm == 5 }
-
-    dialog = pwm_idle, "PWM Idle"
-        field = "Number of outputs",    iacChannels,            { iacAlgorithm == 2 || iacAlgorithm == 3 }
-    	field = "Idle valve frequency",	idleFreq,				{ iacAlgorithm == 2 || iacAlgorithm == 3 }
-    	field = "Idle valve direction", iacPWMdir,				{ iacAlgorithm == 2 || iacAlgorithm == 3 }
-
-    dialog = closedloop_idle, "Closed loop Idle"
-        field = "P",                    idleKP,                 { iacAlgorithm == 3 || iacAlgorithm == 5 }
-        field = "I",                    idleKI,                 { iacAlgorithm == 3 || iacAlgorithm == 5 }
-        field = "D",                    idleKD,                 { iacAlgorithm == 3 || iacAlgorithm == 5 }
-        field = "Minimum valve duty",   iacCLminDuty,           { iacAlgorithm == 3 }
-        field = "Maximum valve duty",   iacCLmaxDuty,           { iacAlgorithm == 3 }
-
-    dialog = idleSettings, "Idle Settings"
-	      topicHelp = "http://speeduino.com/wiki/index.php/Idle"
-	      field = "Idle control type",    iacAlgorithm
-        field = "#Fast Idle"
-        field = "Fast idle temp",       iacFastTemp,            { iacAlgorithm == 1 }
-        panel = pwm_idle
-        panel = stepper_idle
-        panel = closedloop_idle
-
-    dialog = fuelpump, "Fuel pump"
-        field = "Fuel pump pin",                    fuelPumpPin
-        field = "Fuel pump prime duration",         fpPrime
-
-    dialog = crankingEnrichDialog, "Cranking Enrichment", yAxis
-        panel = cranking_enrich_curve
-
-    dialog = crankingIgnOptions, "Cranking Timing", yAxis
-        field = "Cranking advance Angle",       CrankAng
-        field = "Cranking bypass", ignBypassEnable
-        field = "Bypass output pin", ignBypassPin               { ignBypassEnable }
-        field = "Fix cranking timing with trigger", ignCranklock,   { TrigPattern == 1 || TrigPattern == 4 || TrigPattern == 10 || TrigPattern == 9 }
-
-    dialog = crankingOptions, "", yAxis
-        field = "Cranking RPM (Max)", crankRPM
-        field = "Flood Clear level", tpsflood
-        field = ""
-        field = "Fuel pump prime duration", fpPrime
-        field = "Priming Pulsewidth", primePulse
-
-    dialog = crankPW, "Cranking Settings", yAxis
-        topicHelp = "http://speeduino.com/wiki/index.php/Cranking"
-        panel = crankingOptions, North
-        panel = crankingEnrichDialog, Center
-        panel = crankingIgnOptions, South
-
-
-    dialog = aseSettings, "Afterstart Enrichment"
-        field = "Enrichment %", asePct
-        field = "Number of Sec to run", aseCount
-
-
-    dialog = triggerSettings,"Trigger Settings",4
-        topicHelp = "http://speeduino.com/wiki/index.php/Decoders"
-        field = "Trigger Pattern",                TrigPattern
-        field = "Primary base teeth",             numTeeth,       { TrigPattern == 0 || TrigPattern == 2 || TrigPattern == 11 }
-        field = "Primary trigger speed",          TrigSpeed,      { TrigPattern == 0 }
-        field = "Missing teeth",                  missingTeeth,   { TrigPattern == 0 }
-        field = "Secondary teeth",                missingTeeth,   { TrigPattern == 2 }
-        field = "Trigger angle multiplier",       TrigAngMul,     { TrigPattern == 11 }
-        field = "Trigger Angle ",                 TrigAng
-        field = "This number represents the angle ATDC when "
-        field = "tooth #1 passes the primary sensor."
-        field = ""
-        field = "Skip Revolutions",              SkipCycles
-        field = "Note: This is the number of revolutions that will be skipped during"
-        field = "cranking before the injectors and coils are fired"
-        field = "Trigger edge",                   TrigEdge
-        field = "Secondary trigger edge",         TrigEdgeSec,  { TrigPattern == 0 || TrigPattern == 2 || TrigPattern == 9 || TrigPattern == 12 } ;Missing tooth, dual wheel and Miata 9905
-        field = "Trigger Filter",                 TrigFilter
-        field = "Re-sync every cycle",            useResync,    { TrigPattern == 2 || TrigPattern == 4 || TrigPattern == 7 || TrigPattern == 12 || TrigPattern == 9 } ;Dual wheel, 4G63, Audi 135, Nissan 360, Miata 99-05
-        field = ""
-        field = "#The below option is EXPERIMENTAL! If unsure what this is, please set to No"
-        field = "User per tooth ignition calculation",  perToothIgn,  {TrigPattern == 0 || TrigPattern == 1 || TrigPattern == 2 || TrigPattern == 4 || TrigPattern == 12 || TrigPattern == 16 } ;Only works for missing tooth, distributor, dual wheel, nissan 360, 36-2-2-2
-
-    dialog = sparkSettings,"Spark Settings",4
-        field = "Spark output mode",            sparkMode
-        field = "Cranking advance Angle",       CrankAng
-        field = "Spark Outputs triggers",        IgInv
-        field = ""
-        field = "Fixed Angle (0 = use map)",  FixAng
-
-    dialog = dwellSettings,                 "Dwell Settings",   4
-        topicHelp = "http://speeduino.com/wiki/index.php/Dwell"
-        field = "  Cranking dwell",           dwellcrank
-        field = "  Running dwell",            dwellrun
-        field = "  Spark duration",           sparkDur
-        field = ""
-        field = "#Note"
-        field = "The above times are for 12V. Voltage correction"
-        field = "is applied. At higher voltages the time is reduced"
-        field = "and when low it is increased"
-        field = ""
-        field = "Overdwell protection"
-        field = "Use Overdwell protection",	useDwellLim
-        field = "Max dwell time",             dwellLim,	{ useDwellLim }
-        field = "Note: Set the maximum dwell time at least 3ms above"
-        field = "your desired dwell time (Including cranking)"
-
-    dialog = rotary_ignition,               "Rotary Ignition",  4
-        field = "Ignition Configuration",   rotaryType
-        panel = rotaryTrailing_curve
-
-    dialog = boostCut, "Boost Cut"
-        field = "Boost Cut",                boostCutType
-        field = "Boost Limit",              boostLimit,         { boostCutType }
-
-    dialog = RevLimiterS,                   "Rev Limiter",      4
-        topicHelp = "http://speeduino.com/wiki/index.php/Rev_Limits"
-        field = "Rev Limiter"
-        field = "Soft rev limit",             SoftRevLim
-        field = "Soft limit absolute timing", SoftLimRetard
-        field = "Soft limit max time",        SoftLimMax
-        field = "Hard Rev limit",             HardRevLim
-        field = "Hard limiter method",        hardCutType
-        panel = boostCut
-
-    dialog = clutchInput,                   "Clutch input"
-        field = "Clutch Input Pin",             launchPin,      { launchEnable || flatSEnable }
-        field = "Clutch enabled when signal is",launchHiLo,     { launchEnable || flatSEnable }
-	      field = "Clutch Pullup Resistor",       lnchPullRes,    { launchEnable || flatSEnable }
-	      field = "Launch / Flat Shift switch RPM",flatSArm,      { launchEnable || flatSEnable }
-
-    dialog = LaunchControl,                   "Launch Control / Flat shift",      6
-        topicHelp = "http://speeduino.com/wiki/index.php/Launch_Flatshift"
-        panel = clutchInput
-        ; Launch control
-        field = "Launch Control"
-        field = "Enable Launch",                launchEnable
-        field = "Soft rev limit",               lnchSoftLim,    { launchEnable }
-        field = "Soft limit absolute timing",   lnchRetard,     { launchEnable }
-        field = "Hard rev limit",               lnchHardLim,    { launchEnable }
-        field = "Fuel adder during launch",     lnchFuelAdd,    { launchEnable }
-
-        ; Flat shift
-        field = "Flat Shift"
-        field = "Enable flat shift",            flatSEnable
-        field = "Soft rev window",              flatSSoftWin,   { flatSEnable }
-        field = "Soft limit absolute timing",   flatSRetard,    { flatSEnable }
-
-
-    dialog = OLED, "OLED Display", 2
-      field = "Display Type",               display
-      field = "#Note"
-      field = "ECU must be rebooted after changing above value"
-      field = "Field 1",                    display1,   { display }
-      field = "Field 2",                    display2,   { display }
-      field = "Field 3",                    display3,   { display }
-      field = "Field 4",                    display4,   { display }
-      ;field = "Bar 1",                      displayB1,  { display }
-      ;field = "Bar 2",                      displayB2,  { display > 2 }
-
-    dialog = mapCal, "Calibrate MAP"
-          field = "#MAP Sensor"
-          settingSelector = "Common Pressure Sensors"
-             settingOption = "MPX4115",  mapMin=10,   mapMax=118 ; https://www.nxp.com/docs/en/data-sheet/MPX4115.pdf
-             settingOption = "MPX4250",  mapMin=10,   mapMax=260 ; https://www.nxp.com/docs/en/data-sheet/MPX4250A.pdf Vout = VCC x (P x 0.004 – 0.04)
-             settingOption = "GM 1-BAR", mapMin=10,   mapMax=105 ; https://speeduino.com/wiki/index.php/File:GM_Table.gif
-             settingOption = "GM 2-BAR", mapMin=9,  mapMax=208 ; https://speeduino.com/wiki/index.php/File:GM_Table.gif
-             settingOption = "GM 3-BAR", mapMin=1,  mapMax=315 ; VOUT = VS*(.00318*P-.00353)
-             settingOption = "MPXH6300", mapMin=1,  mapMax=315 ; https://www.nxp.com/docs/en/data-sheet/MPXH6300A.pdf VOUT = VS*(.00318*P-.00353)
-             settingOption = "MPX5700", mapMin=-31,  mapMax=746 ; https://www.nxp.com/docs/en/data-sheet/MPX5700.pdf Vout = VS*(0.0012858*P+0.04)
-             settingOption = "MPX6400", mapMin=3,  mapMax=416 ; https://www.nxp.com/docs/en/data-sheet/MPXH6400A.pdf VOUT = VS x (0.002421xP–0.00842)
-             settingOption = "Denso 079800", mapMin=0,  mapMax=173 ; http://speeduino.com/forum/viewtopic.php?f=18&t=510&p=7023#p7021
-             settingOption = "VW/Audi/Porsche 250kPa", mapMin=26,  mapMax=250 ; http://speeduino.com/forum/viewtopic.php?p=17502#p17502
-
-          field =    "kPa At 0.0 Volts",   mapMin
-          field =    "kPa At 5.0 Volts",   mapMax
-
-          field = "#Baro Sensor"
-          field = "Use external Baro sensor", useExtBaro
-          field = "Analog pin to use for ext. Baro sensor", baroPin,  { useExtBaro }
-
-          settingSelector = "Common Pressure Sensors",  { useExtBaro }
-             settingOption = "MPX4115",  baroMin=10,   baroMax=118 ; https://www.nxp.com/docs/en/data-sheet/MPX4115.pdf
-             settingOption = "MPX4250",  baroMin=10,   baroMax=260 ; https://www.nxp.com/docs/en/data-sheet/MPX4250A.pdf Vout = VCC x (P x 0.004 – 0.04)
-             settingOption = "GM 1-BAR", baroMin=10,   baroMax=105 ; https://speeduino.com/wiki/index.php/File:GM_Table.gif
-             settingOption = "GM 2-BAR", baroMin=9,  baroMax=208 ; https://speeduino.com/wiki/index.php/File:GM_Table.gif
-             settingOption = "GM 3-BAR", baroMin=1,  baroMax=315 ; VOUT = VS*(.00318*P-.00353)
-             settingOption = "MPXH6300", baroMin=1,  baroMax=315 ; https://www.nxp.com/docs/en/data-sheet/MPXH6300A.pdf VOUT = VS*(.00318*P-.00353)
-             settingOption = "MPX5700", baroMin=-31,  baroMax=746 ; https://www.nxp.com/docs/en/data-sheet/MPX5700.pdf Vout = VS*(0.0012858*P+0.04)
-             settingOption = "MPX6400", baroMin=3,  baroMax=416 ; https://www.nxp.com/docs/en/data-sheet/MPXH6400A.pdf VOUT = VS x (0.002421xP–0.00842)
-             settingOption = "Denso 079800", baroMin=0,  baroMax=173 ; http://speeduino.com/forum/viewtopic.php?f=18&t=510&p=7023#p7021
-             settingOption = "VW/Audi/Porsche 250kPa", baroMin=26,  baroMax=250 ; http://speeduino.com/forum/viewtopic.php?p=17502#p17502
-
-          field =    "kPa At 0.0 Volts",   baroMin,  { useExtBaro }
-          field =    "kPa At 5.0 Volts",   baroMax,  { useExtBaro }
-
-    dialog = boostSettings, "Boost Control"
-        topicHelp = "http://speeduino.com/wiki/index.php/Boost_Control"
-        field = "Boost Control Enabled",    boostEnabled
-        field = "Boost output pin",         boostPin,           { boostEnabled }
-        field = "Boost solenoid freq.",     boostFreq,          { boostEnabled }
-
-        field = "Valve minimum duty cycle", boostMinDuty,  { boostEnabled }
-        field = "Valve maximum duty cycle", boostMaxDuty,  { boostEnabled }
-        panel = boostCut
-        field = "Closed Loop settings"
-        field = "Control mode",             boostMode,          { boostEnabled }
-        slider = "Sensitivity",             boostSens,     horizontal, { boostEnabled }
-        field = "Control interval",         boostIntv,     { boostEnabled }
-        field = "P",                        boostKP,       { boostEnabled && boostMode }
-        field = "I",                        boostKI,       { boostEnabled && boostMode}
-        field = "D",                        boostKD,       { boostEnabled && boostMode}
-
-
-    dialog = vvtSettings, "VVT Control"
-        field = "VVT Control Enabled",    vvtEnabled
-        field = "Use VVT map as On / Off only", VVTasOnOff, { vvtEnabled }
-        field = "VVT output pin",         vvtPin,           { vvtEnabled }
-        field = "VVT solenoid freq.",     vvtFreq,          { vvtEnabled }
-
-
-    dialog = warmup, "Warmup Enrichment (WUE) - Percent Multiplier"
-        panel = warmup_curve
-        field = "Final enrichment value must be 100%."
-        field = ""
-        panel = aseSettings
-
-    ;Fuel trim composite dialog
-    dialog = inj_trim1TblTitle, "Channel #1"
-        panel = fuelTrimTable1Tbl,      { fuelTrimEnabled }
-    dialog = inj_trim2TblTitle, "Channel #2"
-        panel = fuelTrimTable2Tbl,      { fuelTrimEnabled }
-    dialog = inj_trim3TblTitle, "Channel #3"
-        panel = fuelTrimTable3Tbl,      { fuelTrimEnabled }
-    dialog = inj_trim4TblTitle, "Channel #4"
-        panel = fuelTrimTable4Tbl,      { fuelTrimEnabled }
-
-    dialog = inj_trimadt, "", xAxis
-        panel = inj_trim1TblTitle
-        panel = inj_trim2TblTitle
-    dialog = inj_trimadb, "", xAxis
-        panel = inj_trim3TblTitle
-        panel = inj_trim4TblTitle
-
-    dialog = inj_trim_enable, ""
-        field = "Individual fuel trim enabled",     fuelTrimEnabled,    { injLayout == 3 }
-
-    dialog = inj_trimad,"Injector Cyl 1-4 Trims", yAxis
-        panel = inj_trim_enable, North
-        panel = inj_trimadt, Center
-        panel = inj_trimadb, South
-
-    ;;Injector staging
-    dialog = stagingTableDialog_north, ""
-        field = "Staging enabled", stagingEnabled
-        field = "Staging mode",   stagingMode
-        field = "Size of primary injectors",    stagedInjSizePri,             { stagingEnabled }
-        field = "Size of secondary injectors",  stagedInjSizeSec,             { stagingEnabled }
-
-    dialog = stagingTableDialog_south, ""
-        panel = stagingTbl,     { stagingMode == 0 }
-
-    dialog = stagingTableDialog, "Staged injection"
-        topicHelp = "https://speeduino.com/wiki/index.php/Staged_Injection"
-        panel = stagingTableDialog_north, North
-        panel = stagingTableDialog_south, South
-
-    dialog = outputtest_warningmessage, ""
-        field = "WARNING! USE AT YOUR OWN RISK. INCORRECT USE WILL DAMAGE YOUR HARDWARE!"
-        field = "Do not attempt to use this page whilst your engine is running!"
-        field = "Forcing the Injector or Spark outputs could cause flooding of your engine or permanent damage to ignition coils!"
-
-
-	dialog = enableoutputtestbuttons, "Enable Test Controls", xAxis
-		;commandButton = "Label Text", command, { Enabled Condition }, optionalFlags
-
-		; The rem > 0 expression is just for testing.. It works when the arduino is on the Stim with rpm.
-		; a status bit there would be the expected real expression
-		commandButton = "Enable Test Mode", cmdEnableTestMode,{!testenabled & !testactive }
-
-		; if clickOnCloseIfEnabled is set, then the command assigned to this button will be run on the
-		; dialog close, but only if the enable condition is true
-		; valid click flags are:
-		; clickOnCloseIfEnabled - the command will be sent on dialog close if active condition is true
-		; clickOnCloseIfDisabled - the command will be sent on dialog close if active condition is false
-		; clickOnClose - the command will be sent on dialog close always
-		commandButton = "Stop Test Mode", cmdStopTestMode,{testactive}, clickOnCloseIfEnabled
-
-	dialog = outputtestinj1, "Injector CH1", yAxis
-            commandButton = "Off", cmdtestinj1off,{testactive}
-			commandButton = "50% DC", cmdtestinj150dc,{!testenabled & testactive}
-            commandButton = "On", cmdtestinj1on,{!testenabled & testactive}
-    dialog = outputtestinj2, "Injector CH2", yAxis
-            commandButton = "Off", cmdtestinj2off,{testactive}
-			commandButton = "50% DC", cmdtestinj250dc,{!testenabled &testactive}
-            commandButton = "On", cmdtestinj2on,{!testenabled & testactive}
-    dialog = outputtestinj3, "Injector CH3", yAxis
-            commandButton = "Off", cmdtestinj3off,{testactive}
-			commandButton = "50% DC", cmdtestinj350dc,{!testenabled & testactive}
-            commandButton = "On", cmdtestinj3on,{!testenabled & testactive}
-    dialog = outputtestinj4, "Injector CH4", yAxis
-            commandButton = "Off", cmdtestinj4off,{testactive}
-			commandButton = "50% DC", cmdtestinj450dc,{!testenabled & testactive}
-            commandButton = "On", cmdtestinj4on	,{!testenabled & testactive}
-
-    dialog = outputtest_injectors, "Injector Driver Output Test", xAxis
-            panel = outputtestinj1
-            panel = outputtestinj2
-            panel = outputtestinj3
-            panel = outputtestinj4
-
-	dialog = outputtestspk1, "Spark CH1 ", yAxis
-            commandButton = "Off", cmdtestspk1off,{testactive}
-			commandButton = "50% DC", cmdtestspk150dc,{!testenabled & testactive}
-            commandButton = "On", cmdtestspk1on,{!testenabled & testactive}
-    dialog = outputtestspk2, "Spark CH2", yAxis
-            commandButton = "Off", cmdtestspk2off,{testactive}
-			commandButton = "50% DC", cmdtestspk250dc,{!testenabled & testactive}
-            commandButton = "On", cmdtestspk2on,{!testenabled & testactive}
-    dialog = outputtestspk3, "Spark CH3", yAxis
-            commandButton = "Off", cmdtestspk3off,{testactive}
-			commandButton = "50% DC", cmdtestspk350dc,{!testenabled & testactive}
-            commandButton = "On", cmdtestspk3on,{!testenabled & testactive}
-	dialog = outputtestspk4, "Spark CH4", yAxis
-            commandButton = "Off", cmdtestspk4off,{testactive}
-			commandButton = "50% DC", cmdtestspk450dc,{!testenabled & testactive}
-            commandButton = "On", cmdtestspk4on,{!testenabled & testactive}
-
-    dialog = outputtest_spark, "Spark Driver Output Test", xAxis
-            panel = outputtestspk1
-            panel = outputtestspk2
-            panel = outputtestspk3
-            panel = outputtestspk4
-
-	dialog = outputtest1,"Test Output Hardware"
-	        topicHelp = "http://speeduino.com/wiki/index.php/Hardware_testing_page"
-			panel = enableoutputtestbuttons
-            panel = outputtest_injectors
-            panel = outputtest_spark
-            ;panel = outputtest_io2
-            panel = outputtest_warningmessage
-
-	dialog = caninput_sel, ""
-		;CAN inputs
-        field = "               CAN Input Channel on/off"
-        field = "CAN Input 0", caninput_sel0, { enable_candata_in }
-        field = "CAN Input 1", caninput_sel1, { enable_candata_in }
-        field = "CAN Input 2", caninput_sel2, { enable_candata_in }
-        field = "CAN Input 3", caninput_sel3, { enable_candata_in }
-        field = "CAN Input 4", caninput_sel4, { enable_candata_in }
-        field = "CAN Input 5", caninput_sel5, { enable_candata_in }
-		field = "CAN Input 6", caninput_sel6, { enable_candata_in }
-        field = "CAN Input 7", caninput_sel7, { enable_candata_in }
-        field = "CAN Input 8", caninput_sel8, { enable_candata_in }
-        field = "CAN Input 9", caninput_sel9, { enable_candata_in }
-        field = "CAN Input 10", caninput_sel10, { enable_candata_in }
-        field = "CAN Input 11", caninput_sel11, { enable_candata_in }
-        field = "CAN Input 12", caninput_sel12, { enable_candata_in }
-        field = "CAN Input 13", caninput_sel13, { enable_candata_in }
-		field = "CAN Input 14", caninput_sel14, { enable_candata_in }
-        field = "CAN Input 15", caninput_sel15, { enable_candata_in }
-
-    dialog = caninput_parameter_group, "", yAxis
-        field = "             Source CAN Address"
-        field = "", caninput_source_can_address0, { caninput_sel0 && enable_candata_in }
-        field = "", caninput_source_can_address1, { caninput_sel1 && enable_candata_in }
-        field = "", caninput_source_can_address2, { caninput_sel2 && enable_candata_in }
-        field = "", caninput_source_can_address3, { caninput_sel3 && enable_candata_in }
-        field = "", caninput_source_can_address4, { caninput_sel4 && enable_candata_in }
-        field = "", caninput_source_can_address5, { caninput_sel5 && enable_candata_in }
-		field = "", caninput_source_can_address6, { caninput_sel6 && enable_candata_in }
-        field = "", caninput_source_can_address7, { caninput_sel7 && enable_candata_in }
-        field = "", caninput_source_can_address8, { caninput_sel8 && enable_candata_in }
-        field = "", caninput_source_can_address9, { caninput_sel9 && enable_candata_in }
-        field = "", caninput_source_can_address10, { caninput_sel10 && enable_candata_in }
-        field = "", caninput_source_can_address11, { caninput_sel11 && enable_candata_in }
-        field = "", caninput_source_can_address12, { caninput_sel12 && enable_candata_in }
-        field = "", caninput_source_can_address13, { caninput_sel13 && enable_candata_in }
-		field = "", caninput_source_can_address14, { caninput_sel14 && enable_candata_in }
-        field = "", caninput_source_can_address15, { caninput_sel15 && enable_candata_in }
-
-	dialog = caninput_parameter_start_byte, "", yAxis
-        field = "        source data start byte"
-        field = "", caninput_source_start_byte0, { caninput_sel0 && enable_candata_in }
-        field = "", caninput_source_start_byte1, { caninput_sel1 && enable_candata_in }
-        field = "", caninput_source_start_byte2, { caninput_sel2 && enable_candata_in }
-        field = "", caninput_source_start_byte3, { caninput_sel3 && enable_candata_in }
-        field = "", caninput_source_start_byte4, { caninput_sel4 && enable_candata_in }
-        field = "", caninput_source_start_byte5, { caninput_sel5 && enable_candata_in }
-		field = "", caninput_source_start_byte6, { caninput_sel6 && enable_candata_in }
-        field = "", caninput_source_start_byte7, { caninput_sel7 && enable_candata_in }
-        field = "", caninput_source_start_byte8, { caninput_sel8 && enable_candata_in }
-        field = "", caninput_source_start_byte9, { caninput_sel9 && enable_candata_in }
-        field = "", caninput_source_start_byte10, { caninput_sel10 && enable_candata_in }
-        field = "", caninput_source_start_byte11, { caninput_sel11 && enable_candata_in }
-        field = "", caninput_source_start_byte12, { caninput_sel12 && enable_candata_in }
-        field = "", caninput_source_start_byte13, { caninput_sel13 && enable_candata_in }
-		field = "", caninput_source_start_byte14, { caninput_sel14 && enable_candata_in }
-        field = "", caninput_source_start_byte15, { caninput_sel15 && enable_candata_in }
-
-	dialog = caninput_parameter_num_byte, "", yAxis
-        field = "Input Parameter Number of Bytes"
-        field = "", caninput_source_num_bytes0, { caninput_sel0 && enable_candata_in }
-        field = "", caninput_source_num_bytes1, { caninput_sel1 && enable_candata_in }
-        field = "", caninput_source_num_bytes2, { caninput_sel3 && enable_candata_in }
-        field = "", caninput_source_num_bytes3, { caninput_sel3 && enable_candata_in }
-        field = "", caninput_source_num_bytes4, { caninput_sel4 && enable_candata_in }
-        field = "", caninput_source_num_bytes5, { caninput_sel5 && enable_candata_in }
-		field = "", caninput_source_num_bytes6, { caninput_sel6 && enable_candata_in }
-        field = "", caninput_source_num_bytes7, { caninput_sel7 && enable_candata_in }
-        field = "", caninput_source_num_bytes8, { caninput_sel8 && enable_candata_in }
-        field = "", caninput_source_num_bytes9, { caninput_sel9 && enable_candata_in }
-        field = "", caninput_source_num_bytes10, { caninput_sel10 && enable_candata_in }
-        field = "", caninput_source_num_bytes11, { caninput_sel11 && enable_candata_in }
-        field = "", caninput_source_num_bytes12, { caninput_sel12 && enable_candata_in }
-        field = "", caninput_source_num_bytes13, { caninput_sel13 && enable_candata_in }
-		field = "", caninput_source_num_bytes14, { caninput_sel14 && enable_candata_in }
-        field = "", caninput_source_num_bytes15, { caninput_sel15 && enable_candata_in }
-
-		dialog = caninconfig_blank1,""
-		field = ""
-
-	dialog = Canin_config1, "", xAxis
-            panel = caninput_sel
-			panel = caninconfig_blank1
-            panel = caninput_parameter_group
-			panel = caninconfig_blank1
-            panel = caninput_parameter_start_byte
-			panel = caninconfig_blank1
-            panel = caninput_parameter_num_byte
-
-	dialog = Canin_config2, "External Data Input"
-			field = "Enable External data input",		enable_candata_in
-
-	dialog = Canin_config, "", border
-	topicHelp = "http://speeduino.com/wiki/index.php/Secondary_Serial_IO_interface#Read_external_analog_data"
-			panel = Canin_config2, North
-			panel = Canin_config1, South
-
-	dialog = canoutput_sel, ""
-		;CAN outputs
-        field = "CAN Output Channel on/off"
-        field = "CAN Output 0", canoutput_sel0, { enable_candata_out}
-        field = "CAN Output 1", canoutput_sel1, { enable_candata_out }
-        field = "CAN Output 2", canoutput_sel2, { enable_candata_out }
-        field = "CAN Output 3", canoutput_sel3, { enable_candata_out }
-        field = "CAN Output 4", canoutput_sel4, { enable_candata_out }
-        field = "CAN Output 5", canoutput_sel5, { enable_candata_out }
-		field = "CAN Output 6", canoutput_sel6, { enable_candata_out }
-        field = "CAN Output 7", canoutput_sel7, { enable_candata_out }
-       ; field = "CAN Output 8", canoutput_sel8, { enable_candata_out}
-       ; field = "CAN Output 9", canoutput_sel9, { enable_candata_out }
-       ; field = "CAN Output 10", canoutput_sel10, { enable_candata_out }
-       ; field = "CAN Output 11", canoutput_sel11, { enable_candata_out }
-       ; field = "CAN Output 12", canoutput_sel12, { enable_candata_out }
-       ; field = "CAN Output 13", canoutput_sel13, { enable_candata_out }
-	;	field = "CAN Output 14", canoutput_sel14, { enable_candata_out }
-     ;   field = "CAN Output 15", canoutput_sel15, { enable_candata_out }
-
-    dialog = canoutput_parameter_group, "", yAxis
-        field = "Output Parameter Group"
-        field = "", canoutput_param_group[0], { canoutput_sel0 && enable_candata_out }
-        field = "", canoutput_param_group[1], { canoutput_sel1 && enable_candata_out }
-        field = "", canoutput_param_group[2], { canoutput_sel3 && enable_candata_out }
-        field = "", canoutput_param_group[3], { canoutput_sel3 && enable_candata_out }
-        field = "", canoutput_param_group[4], { canoutput_sel4 && enable_candata_out }
-        field = "", canoutput_param_group[5], { canoutput_sel5 && enable_candata_out }
-		field = "", canoutput_param_group[6], { canoutput_sel6 && enable_candata_out }
-        field = "", canoutput_param_group[7], { canoutput_sel7 && enable_candata_out }
-      ;  field = "", canoutput_param_group[8], { canoutput_sel9 && enable_candata_out }
-      ;  field = "", canoutput_param_group[9], { canoutput_sel10 && enable_candata_out }
-      ;  field = "", canoutput_param_group[10], { canoutput_sel1 && enable_candata_out }
-      ;  field = "", canoutput_param_group[11], { canoutput_sel2 && enable_candata_out }
-      ;  field = "", canoutput_param_group[12], { canoutput_sel3 && enable_candata_out }
-      ;  field = "", canoutput_param_group[13], { canoutput_sel4 && enable_candata_out }
-	;	field = "", canoutput_param_group[14], { canoutput_sel5 && enable_candata_out }
-    ;    field = "", canoutput_param_group[15], { canoutput_sel6 && enable_candata_out }
-
-	dialog = canoutput_parameter_start_byte, "", yAxis
-        field = "Output Parameter Start Byte"
-        field = "", canoutput_param_start_byte0, { canoutput_sel0 && enable_candata_out }
-        field = "", canoutput_param_start_byte1, { canoutput_sel1 && enable_candata_out }
-        field = "", canoutput_param_start_byte2, { canoutput_sel2 && enable_candata_out }
-        field = "", canoutput_param_start_byte3, { canoutput_sel3 && enable_candata_out }
-        field = "", canoutput_param_start_byte4, { canoutput_sel4 && enable_candata_out }
-        field = "", canoutput_param_start_byte5, { canoutput_sel5 && enable_candata_out }
-		field = "", canoutput_param_start_byte6, { canoutput_sel6 && enable_candata_out }
-        field = "", canoutput_param_start_byte7, { canoutput_sel7 && enable_candata_out }
-    ;    field = "", canoutput_param_start_byte8, { canoutput_sel8 && enable_candata_out }
-    ;    field = "", canoutput_param_start_byte9, { canoutput_sel9 && enable_candata_out }
-    ;    field = "", canoutput_param_start_byte10, { canoutput_sel10 && enable_candata_out }
-    ;    field = "", canoutput_param_start_byte11, { canoutput_sel11 && enable_candata_out }
-    ;    field = "", canoutput_param_start_byte12, { canoutput_sel12 && enable_candata_out }
-    ;    field = "", canoutput_param_start_byte13, { canoutput_sel13 && enable_candata_out }
-;		field = "", canoutput_param_start_byte14, { canoutput_sel14 && enable_candata_out }
- ;       field = "", canoutput_param_start_byte15, { canoutput_sel15 && enable_candata_out }
-
-	dialog = canoutput_parameter_num_byte, "", yAxis
-        field = "Output Parameter Number of Bytes"
-        field = "", canoutput_param_num_bytes0, { canoutput_sel0 && enable_candata_out }
-        field = "", canoutput_param_num_bytes1, { canoutput_sel1 && enable_candata_out }
-        field = "", canoutput_param_num_bytes2, { canoutput_sel2 && enable_candata_out }
-        field = "", canoutput_param_num_bytes3, { canoutput_sel3 && enable_candata_out }
-        field = "", canoutput_param_num_bytes4, { canoutput_sel4 && enable_candata_out }
-        field = "", canoutput_param_num_bytes5, { canoutput_sel5 && enable_candata_out }
-		field = "", canoutput_param_num_bytes6, { canoutput_sel6 && enable_candata_out }
-        field = "", canoutput_param_num_bytes7, { canoutput_sel7 && enable_candata_out }
-    ;    field = "", canoutput_param_num_bytes8, { canoutput_sel8 && enable_candata_out }
-    ;    field = "", canoutput_param_num_bytes9, { canoutput_sel9 && enable_candata_out }
-    ;    field = "", canoutput_param_num_bytes10, { canoutput_sel10 && enable_candata_out }
-    ;    field = "", canoutput_param_num_bytes11, { canoutput_sel11 && enable_candata_out }
-    ;    field = "", canoutput_param_num_bytes12, { canoutput_sel12 && enable_candata_out }
-    ;    field = "", canoutput_param_num_bytes13, { canoutput_sel13 && enable_candata_out }
-;		field = "", canoutput_param_num_bytes14, { canoutput_sel14 && enable_candata_out }
- ;       field = "", canoutput_param_num_bytes15, { canoutput_sel15 && enable_candata_out }
-
-		dialog = canoutconfig_blank1,""
-		field = ""
-
-	dialog = Canout_config1, "", xAxis
-            panel = canoutput_sel
-			panel = canoutconfig_blank1
-            panel = canoutput_parameter_group
-			panel = canoutconfig_blank1
-            panel = canoutput_parameter_start_byte
-			panel = canoutconfig_blank1
-            panel = canoutput_parameter_num_byte
-
-	dialog = Canout_config2, "CAN Data Out"
-		field = "Enable CanBus data Output",	enable_candata_out
-
-	dialog = Canout_config, "", border
-	topicHelp = ""
-			panel = Canout_config2, North
-			panel = Canout_config1, South
-
-    dialog = can_serial3IO, "CanBus/Serial3 IO interface"
-	    topicHelp = "http://speeduino.com/wiki/index.php/Secondary_Serial_IO_interface"
-      field = "Enable CanBus/Second Serial",       enable_canbus
-	;	field = "Speeduino TsCanId", speeduino_tsCanId
-      field = "True Canbus Address", true_address {enable_canbus}
- 		  field = "NOTE! Realtime Datat Base Address MUST be at least 0x16 GREATER than the True Address as they are reserved for future expansion"
- 		  field = "Realtime Data Base Can Address", realtime_base_address {enable_canbus}
-	;	field = "Speeduino OBD address", obd_address
-
-	dialog = serial3IO, "Serial3 IO interface"
-	    topicHelp = "http://speeduino.com/wiki/index.php/Serial3_IO_interface"
-        field = "Enable Second Serial",       enable_canbus
-
-    dialog = reset_control, "Reset Control"
-        ; Control type options for custom firmware
-        field = "Control Type", resetControl_custom, { bootloaderCaps > 0 }, { bootloaderCaps > 0 }
-        ; Control type options for standard / unmodifyable firmware
-        field = "Control Type", resetControl_standard, { bootloaderCaps == 0 }, { bootloaderCaps == 0 }
-        field = "Control Pin", resetControlPin
-
-;-------------------------------------------------------------------------------
-; General help text
-
-       help = helpGeneral, "Speeduino General Help"
-        webHelp = "http://speeduino.com/wiki/index.php/Speeduino"
-        text = "For current WIKI documentation, click the Web Help button,"
-        text = "or visit http://www.speeduino.com/."
-        text = "<br>"
-        text = "<br>why not visit our forum http://speeduino.com/forum/"
-;------------------------------------------------------------------------------
-[ControllerCommands]
-; commandName    = command1, command2, commandn...
-; command in standard ini format, a command name can be assigned to 1 to n commands that will be executed in order.
-;         This does not include any resultant protocol envelope data, only the response data itself.
-
-; WARNING!! These commands bypass TunerStudio's normal memory synchronization. If these commands
-; alter mapped settings (Constant) memory in the controller, TunerStudio will have an out of sync condition
-; and may create error messages.
-; It is expected that these commands would not typically alter any ram mapped to a Constant.
-
-cmdStopTestMode = "E\x01\x00"
-cmdEnableTestMode = "E\x01\x01"
-
-cmdtestinj1on = "E\x02\x01"
-cmdtestinj1off = "E\x02\x02"
-cmdtestinj150dc = "E\x02\x03"
-cmdtestinj2on = "E\x02\x04"
-cmdtestinj2off = "E\x02\x05"
-cmdtestinj250dc = "E\x02\x06"
-cmdtestinj3on = "E\x02\x07"
-cmdtestinj3off = "E\x02\x08"
-cmdtestinj350dc = "E\x02\x09"
-cmdtestinj4on = "E\x02\x0A"
-cmdtestinj4off = "E\x02\x0B"
-cmdtestinj450dc = "E\x02\x0C"
-
-cmdtestspk1on = "E\x03\x01"
-cmdtestspk1off = "E\x03\x02"
-cmdtestspk150dc = "E\x03\x03"
-cmdtestspk2on = "E\x03\x04"
-cmdtestspk2off = "E\x03\x05"
-cmdtestspk250dc = "E\x03\x06"
-cmdtestspk3on = "E\x03\x07"
-cmdtestspk3off = "E\x03\x08"
-cmdtestspk350dc = "E\x03\x09"
-cmdtestspk4on = "E\x03\x0A"
-cmdtestspk4off = "E\x03\x0B"
-cmdtestspk450dc = "E\x03\x0C"
-
-; -------------------------------------------------------------
-; Help down here
-[SettingContextHelp]
-
-
-[CurveEditor]
-
-;time-based accel enrichment
-      curve = time_accel_tpsdot_curve, "TPS based AE"
-            columnLabel = "TPSdot", "Added"
-            xAxis = 0, 1200, 6
-            yAxis = 0, 250, 4
-            xBins = taeBins, TPSdot
-            yBins = taeRates
-            ;gauge       = cltGauge
-
-; Correction curve for dwell vs battery voltage
-        curve = dwell_correction_curve, "Dwell voltage correction"
-            columnLabel = "Voltage", "Dwell"
-            xAxis = 6, 22, 6
-            yAxis = 0, 255, 6
-            xBins = brvBins, batteryVoltage
-            yBins = dwellRates
-
-; Correction curve for injectors vs battery voltage
-        curve = injector_voltage_curve, "Injector voltage correction"
-            columnLabel = "Voltage", "Injector"
-            xAxis = 6, 22, 6
-            yAxis = 0, 255, 6
-            xBins = brvBins, batteryVoltage
-            yBins = injBatRates
-
-; Correction curve for Air Density vs temperature
-        curve = airdensity_curve, "IAT density correction"
-            columnLabel = "Air Temperature", "Fuel Amount"
-            xAxis = -40, 160, 6
-            yAxis = 0, 255, 6
-            xBins = airDenBins, iat
-            yBins = airDenRates
-
-; IAT based ignition timing retard
-        curve = iat_retard_curve, "IAT timing retard"
-            columnLabel =   "Inlet Air Temp", "Retard"
-            xAxis = -40, 200, 5
-            yAxis = 0, 30, 5
-            xBins = iatRetBins, iat
-            yBins = iatRetRates
-
-; Curves for idle control
-        ; Standard duty table for PWM valves
-        curve = iacPwm_curve, "IAC PWM Duty"
-            columnLabel = "Coolant Temperature", "Valve"
-        #if CELSIUS
-            xAxis = -40, 215, 6
-        #else
-            xAxis = -40, 315, 6
-        #endif
-            yAxis = 0, 100, 4
-            xBins = iacBins, coolant
-            yBins = iacOLPWMVal
-
-        ; Cranking duty table for PWM valves
-        curve = iacPwmCrank_curve, "IAC PWM Cranking Duty"
-            columnLabel = "Coolant Temperature", "Valve"
-            xAxis = -40, 215, 6
-            yAxis = 0, 100, 4
-            xBins = iacCrankBins, coolant
-            yBins = iacCrankDuty
-
-        curve = iacStep_curve, "IAC Stepper Motor"
-        	columnLabel = "Coolant Temperature", "Motor"
-        #if CELSIUS
-            xAxis = -40, 215, 6
-        #else
-            xAxis = -40, 315, 6
-        #endif
-            yAxis = 0, 850, 4
-            xBins = iacBins, coolant
-            yBins = iacOLStepVal
-
-        curve = iacStepCrank_curve, "IAC Stepper Motor Cranking"
-        	columnLabel = "Coolant Temperature", "Motor"
-            xAxis = -40, 120, 6
-            yAxis = 0, 850, 4
-            xBins = iacCrankBins, coolant
-            yBins = iacCrankSteps
-
-        curve = iacClosedLoop_curve, "IAC Closed Loop Targets"
-            columnLabel = "Coolant Temperature", "Motor"
-            xAxis = -40, 120, 6
-            yAxis = 0, 2000, 4
-            xBins = iacBins, coolant
-            yBins = iacCLValues
-
-        curve = rotaryTrailing_curve, "Rotary Trailing Split"
-            columnLabel = "Engine load", "Split"
-            yAxis = 0, 40, 4
-#if SPEED_DENSITY
-            xBins = rotarySplitBins, map
-            xAxis = 0, 250, 5
-#else
-            xBins = rotarySplitBins, throttle
-            xAxis = 0, 100, 5
-#endif
-            yBins = rotarySplitValues
-
-; Warmup enrichment curve
-        curve = warmup_curve, "Warmup Enrichment (WUE) Curve"
-            columnLabel = "Coolant", "WUE %"
-            xAxis       = -40, 210, 9
-            yAxis       =   0,  240, 6
-            xBins       = wueBins, coolant
-            yBins       = wueRates
-            gauge       = cltGauge
-
-; Cranking enrichment curve
-        curve = cranking_enrich_curve, "Cranking Enrichment Curve"
-            columnLabel = "Coolant", "Enrich %"
-            xAxis       = -40, 110, 9
-            yAxis       =   0,  200, 6
-            xBins       = crankingEnrichBins, coolant
-            yBins       = crankingEnrichValues
-            ;gauge       = cltGau25
-
-; Warmup enrichment VEAL AFR adjustment curve (Not currently working)
-        ;curve = warmup_afr_curve, "AFR Target Temperature Adustment"
-        ;    columnLabel = "Coolant Temp", "AFR Offset %"
-        ;    xAxis       = -40, 210, 9
-        ;    yAxis       =   0,  240, 6
-        ;    xBins       = wueAFRBins, coolant
-        ;    yBins       = wueAFRRates
-
-
-[TableEditor]
-   ;       table_id,    map3d_id,    "title",      page
-   table = veTable1Tbl,  veTable1Map,  "VE Table",   1
-   topicHelp = "http://speeduino.com/wiki/index.php/Tuning"
-   ;       constant, variable
-      xBins       = rpmBins,  rpm
-   #if SPEED_DENSITY
-      yBins       = mapBins,  map
-   #else
-      yBins       = tpsBins,  throttle
-   #endif
-      zBins       = veTable
-
-      gridHeight  = 2.0
-      gridOrient  = 250,   0, 340
-      upDownLabel = "(RICHER)", "(LEANER)"
-
-   table = sparkTbl,    sparkMap,    "Ignition Advance Table", 3
-      xBins = rpmBins2, rpm
-    #if SPEED_DENSITY
-      yBins = mapBins2, map
-    #else ALPHA_N
-        yBins = tpsBins2, throttle
-    #endif
-      zBins = advTable1
-      gridHeight  = 3.0
-      upDownLabel = "ADVANCED", "RETARDED"
-
-    ;table = afrTbl,    afrTableMap,    "AFR Table", 5
-    table = afrTable1Tbl, afrTable1Map, "AFR Table", 5
-      xBins = rpmBinsAFR, rpm
-    #if SPEED_DENSITY
-      yBins = mapBinsAFR, map
-    #else ALPHA_N
-        yBins = tpsBinsAFR, throttle
-    #endif
-      zBins = afrTable
-      gridHeight  = 1.0
-      upDownLabel = "RICHER", "LEANER"
-      gridOrient  = 250,   0, 340
-
-    #if BOOSTPSI
-    table = boostTbl,    boostMap,    "Boost targets (PSI)", 8
-    #else
-    table = boostTbl,    boostMap,    "Boost targets (Absolute kPa)", 8
-    #endif
-      xBins = rpmBinsBoost, rpm
-      yBins = tpsBinsBoost, throttle
-      zBins = boostTable
-      gridHeight  = 3.0
-      upDownLabel = "HIGHER", "LOWER"
-
-    table = vvtTbl,    vvtMap,    "VVT control Table", 8
-      xBins = rpmBinsVVT, rpm
-      yBins = tpsBinsVVT, throttle
-      zBins = vvtTable
-      gridHeight  = 3.0
-      upDownLabel = "HIGHER", "LOWER"
-
-    table = stagingTbl,    stagingMap,    "Fuel Staging Table", 10
-      xBins = rpmBinsStaging, rpm
-    #if SPEED_DENSITY
-      yBins = mapBinsStaging, map
-    #else ALPHA_N
-      yBins = tpsBinsStaging, throttle
-    #endif
-      zBins = stagingTable
-      gridHeight  = 3.0
-      upDownLabel = "HIGHER", "LOWER"
-
-;--------- Sequential fuel trim maps -----------
-    table = fuelTrimTable1Tbl,  fuelTrimTable1Map,  "Fuel trim Table 1",   9
-    topicHelp = "http://speeduino.com/wiki/index.php/Tuning"
-        xBins       = fuelTrim1rpmBins,  rpm
-    #if SPEED_DENSITY
-        yBins       = fuelTrim1loadBins,  map
-    #else
-        yBins       = fuelTrim1loadBins,  throttle
-    #endif
-       zBins       = fuelTrim1Table
-
-       gridHeight  = 2.0
-       gridOrient  = 250,   0, 340
-       upDownLabel = "(RICHER)", "(LEANER)"
-
-    table = fuelTrimTable2Tbl,  fuelTrimTable2Map,  "Fuel trim Table 2",   9
-    topicHelp = "http://speeduino.com/wiki/index.php/Tuning"
-        xBins       = fuelTrim2rpmBins,  rpm
-    #if SPEED_DENSITY
-        yBins       = fuelTrim2loadBins,  map
-    #else
-        yBins       = fuelTrim2loadBins,  throttle
-    #endif
-       zBins       = fuelTrim2Table
-
-       gridHeight  = 2.0
-       gridOrient  = 250,   0, 340
-       upDownLabel = "(RICHER)", "(LEANER)"
-
-    table = fuelTrimTable3Tbl,  fuelTrimTable3Map,  "Fuel trim Table 3",   9
-    topicHelp = "http://speeduino.com/wiki/index.php/Tuning"
-        xBins       = fuelTrim3rpmBins,  rpm
-    #if SPEED_DENSITY
-        yBins       = fuelTrim3loadBins,  map
-    #else
-        yBins       = fuelTrim3loadBins,  throttle
-    #endif
-       zBins       = fuelTrim3Table
-
-       gridHeight  = 2.0
-       gridOrient  = 250,   0, 340
-       upDownLabel = "(RICHER)", "(LEANER)"
-
-    table = fuelTrimTable4Tbl,  fuelTrimTable4Map,  "Fuel trim Table 4",   9
-    topicHelp = "http://speeduino.com/wiki/index.php/Tuning"
-        xBins       = fuelTrim4rpmBins,  rpm
-    #if SPEED_DENSITY
-        yBins       = fuelTrim4loadBins,  map
-    #else
-        yBins       = fuelTrim4loadBins,  throttle
-    #endif
-       zBins       = fuelTrim4Table
-
-       gridHeight  = 2.0
-       gridOrient  = 250,   0, 340
-       upDownLabel = "(RICHER)", "(LEANER)"
-
-
-;-------------------------------------------------------------------------------
-
-[GaugeConfigurations]
-
-   ;-------------------------------------------------------------------------------
-   ; Define a gauge's characteristics here, then go to a specific layout
-   ; block (Tuning or FrontPage) and use the name you've defined here to
-   ; display that gauge in a particular position.
-   ;
-   ; Name  = Case-sensitive, user-defined name for this gauge configuration.
-   ; Var   = Case-sensitive name of variable to be displayed, see the
-   ;         OutputChannels block in this file for possible values.
-   ; Title = Title displayed at the top of the gauge.
-   ; Units = Units displayed below value on gauge.
-   ; Lo    = Lower scale limit of gauge.
-   ; Hi    = Upper scale limit of gauge.
-   ; LoD   = Lower limit at which danger color is used for gauge background.
-   ; LoW   = Lower limit at which warning color is used.
-   ; HiW   = Upper limit at which warning color is used.
-   ; HiD   = Upper limit at which danger color is used.
-   ; vd    = Decimal places in displayed value
-   ; ld    = Label decimal places for display of Lo and Hi, above.
-
-    gaugeCategory = "Main"
-    ;Name               Var            Title                 Units     Lo     Hi     LoD    LoW   HiW   HiD vd ld
-    accelEnrichGauge  = accelEnrich,   "Accel Enrich",       "%",      50,   150,     -1,    -1,  999,  999, 0, 0
-    dutyCycleGauge    = dutyCycle,     "Duty Cycle",         "%",       0,   100,     -1,    -1,   70,   80, 1, 1
-    egoCorrGauge      = egoCorrection, "EGO Correction",     "%",      50,   150,     90,    99,  101,  110, 0, 0
-
-    gammaEnrichGauge  = gammaEnrich,   "Gamma Enrichment",   "%",      50,   150,     -1,    -1,  151,  151, 0, 0
-    pulseWidthGauge   = pulseWidth,    "Pulse Width",        "mSec",    0,  35.0,    1.0,   1.2,   20,   25, 3, 3
-    tachometer        = rpm,           "Engine Speed",       "RPM",     0,  8000,    300,   600, 3000, 5000, 0, 0
-    veGauge           = veCurr,        "VE Current",         "%",       0,   120,     -1,    -1,  999,  999, 0, 0
-    warmupEnrichGauge = warmupEnrich,  "Warmup Enrichment",  "%",     100,   200,    130,   140,  140,  150, 0, 0
-    advanceGauge      = advance,       "Spark Advance",      "deg BTDC", 50, -10,      0,     0,    35,    45, 0, 0
-    dwellGauge        = dwell,         "Ign Dwell",          "mSec",    0,  35.0,    1.0,   1.2,   20,   25, 3, 3
-
-    gaugeCategory = "Sensor inputs"
-    mapGauge          = map,           "Engine MAP",             "kPa",          0,      255,    0,      20,  200,  245, 0, 0
-    mapGauge_psi      = map_psi,       "Engine MAP (PSI)",       "PSI",          -15,    100,    0,      20,  200,  245, 0, 0
-    mapGauge_bar      = map_bar,       "Engine MAP (BAR)",       "Bar",          -1,     3,      -1,     -1,    5,  5,  2, 2
-    mapGauge_vacBoost = map_vacboost,  "Engine MAP (in-Hg/PSI)", "in-Hg/PSI",    -30,    30,     -30,    -30, 30, 30, 1, 1
-    batteryVoltage    = batteryVoltage,"Battery Voltage",        "volts",   0,    25,      8,     9,   15,   16, 2, 2
-
-    tpsADCGauge       = tpsADC,        "TPS ADC",            "",        0,   255,     -1,    -1,  256,  256, 0, 0
-    throttleGauge     = throttle,      "Throttle Position",  "%TPS",    0,   100,     -1,     1,   90,  100, 0, 0
-
-    afrGauge          = afr,           "Air:Fuel Ratio",     "",        7,    25,     12,    13,   15,   16, 2, 2
-    afrGauge2         = afr2,          "Air:Fuel Ratio 2",   "",        7,    25,     12,    13,   15,   16, 2, 2
-    lambdaGauge       = lambda,        "Lambda",             "",      0.5,   1.5,    0.5,   0.7,    2,  1.1, 2, 2
-
-    #if CELSIUS
-    cltGauge          = coolant,       "Coolant Temp",       "TEMP", -40,   215,    -15,     0,   95,  105, 0, 0
-    iatGauge          = iat,           "Inlet Air Temp",     "TEMP", -40,   215,    -15,     0,   95,  100, 0, 0
-    #else
-    cltGauge          = coolant,       "Coolant Temp",       "TEMP", -40,   215,      0,    30,  200,  220, 0, 0
-    iatGauge          = iat,           "Inlet Air Temp",     "TEMP", -40,   215,      0,    30,  200,  210, 0, 0
-    #endif
-    flexGauge         = flex,          "Flex sensor",        "%",       0,   100,     -1,    -1,  999,  999, 0, 0
-
- #if CAN_COMMANDS
-    gaugeCategory = "CanBus Inputs"
-    CanGauge0		= canin_gauge0,		"Can In0"				"",				0,		1024,	-1,		-1,	1025,		1025,	0,	0
-    CanGauge1		= canin_gauge1,		"Can In1"				"",				0,		1024,	-1,		-1,	1025,		1025,	0,	0
-    CanGauge2		= canin_gauge2,		"Can In2"				"",				0,		1024,	-1,		-1,	1025,		1025,	0,	0
-    CanGauge3		= canin_gauge3,		"Can In3"				"",				0,		1024,	-1,		-1,	1025,		1025,	0,	0
-    CanGauge4		= canin_gauge4,		"Can In4"				"",				0,		1024,	-1,		-1,	1025,		1025,	0,	0
-    CanGauge5		= canin_gauge5,		"Can In5"				"",				0,		1024,	-1,		-1,	1025,		1025,	0,	0
-    CanGauge6		= canin_gauge6,		"Can In6"				"",				0,		1024,	-1,		-1,	1025,		1025,	0,	0
-    CanGauge7		= canin_gauge7,		"Can In7"				"",				0,		1024,	-1,		-1,	1025,		1025,	0,	0
-    CanGauge8		= canin_gauge8,		"Can In8"				"",				0,		1024,	-1,		-1,	1025,		1025,	0,	0
-    CanGauge9		= canin_gauge9,		"Can In9"				"",				0,		1024,	-1,		-1,	1025,		1025,	0,	0
-    CanGauge10		= canin_gauge10,		"Can In10"				"",				0,		1024,	-1,		-1,	1025,		1025,	0,	0
-    CanGauge11		= canin_gauge11,		"Can In11"				"",				0,		1024,	-1,		-1,	1025,		1025,	0,	0
-    CanGauge12		= canin_gauge12,		"Can In12"				"",				0,		1024,	-1,		-1,	1025,		1025,	0,	0
-    CanGauge13		= canin_gauge13,		"Can In13"				"",				0,		1024,	-1,		-1,	1025,		1025,	0,	0
-    CanGauge14		= canin_gauge14,		"Can In14"				"",				0,		1024,	-1,		-1,	1025,		1025,	0,	0
-    CanGauge15		= canin_gauge15,		"Can In15"				"",				0,		1024,	-1,		-1,	1025,		1025,	0,	0
-	#endif
-
-    gaugeCategory = "System Data"
-    clockGauge        = secl,          "Clock",              "Seconds", 0,   255,     10,    10,  245,  245, 0, 0
-    loopGauge         = loopsPerSecond,"Main loop speed",    "Loops/S" , 0,  70000,    -1,    500,1800, 4000, 0, 0
-    memoryGauge       = freeRAM,       "Free memory",        "bytes" ,   0,  8000,     -1,    1000,8000, 1000, 0, 0
-;-------------------------------------------------------------------------------
-
-[FrontPage]
-
-
-   ; Gauges are numbered left to right, top to bottom.
-   ;
-   ;    1  2  3  4
-   ;    5  6  7  8
-
-   gauge1 = tachometer
-   gauge2 = throttleGauge
-   gauge3 = pulseWidthGauge
-   gauge4 = dutyCycleGauge
-   gauge5 = mapGauge
-   gauge6 = iatGauge
-   gauge7 = cltGauge
-   gauge8 = gammaEnrichGauge
-
-   ;----------------------------------------------------------------------------
-   ; Indicators
-   ;             expr                   off-label       on-label,       off-bg, off-fg, on-bg,  on-fg
-   indicator = { running            }, "Not Running",   "Running"       white, black, green,    black
-   indicator = { crank              }, "Not Cranking",  "Cranking",     white, black, green,    black
-   indicator = { ase                }, "ASE OFF",       "ASE ON",       white, black, green,    black
-   indicator = { warmup             }, "WUE OFF",       "WUE ON",       white, black, green,    black
-   indicator = { tpsaccaen          }, "Accel",         "Accel",        white, black, green,    black
-   indicator = { tpsaccden          }, "Decel",         "Decel",        white, black, green,    black
-   indicator = { mapaccaen          }, "MAP Accel",     "MAP Accel",    white, black, green,    black
-   indicator = { mapaccden          }, "MAP Decel",     "MAP Decel",    white, black, green,    black
-   indicator = { error              }, "No Errors",     "ERROR",        white, black, green,    black
-   indicator = { (tps > tpsflood) && (rpm < crankRPM) }, "FLOOD OFF", "FLOOD CLEAR",      white, black, red,   black
-   indicator = { DFCOOn             }, "DFCO OFF",      "DFCO On",      white, black, red,      black
-   indicator = { launchHard         }, "Launch Hard",   "Launch Hard",  white, black, green,    black
-   indicator = { launchSoft         }, "Launch Soft",   "Launch Soft",  white, black, green,    black
-   indicator = { softlimitOn        }, "Soft Limit OFF","Soft Limiter", white, black, red,      black
-   indicator = { hardLimitOn        }, "Hard Limit OFF","Hard Limiter", white, black, red,      black
-   indicator = { boostCutOut        }, "Ign Cut OFF",   "Ign Cut (Boost)",    white, black, red,      black
-   indicator = { sync               }, "No Sync",       "Sync",         white, black, green,    black
-   indicator = { resetLockOn        }, "Reset Lock OFF","Reset Lock ON",     red, black, green,    black
-   indicator = { bootloaderCaps > 0 }, "Std. Boot",     "Custom Boot",  white, black, white,    black
-
-;-------------------------------------------------------------------------------
-
-[OutputChannels]
-   ; The number of bytes MegaTune or TunerStudio should expect as a result
-   ; of sending the "A" command to Speeduino is determined
-   ; by the value of ochBlockSize, so be very careful when
-   ; you change it.
-
-   ochGetCommand    = "r\$tsCanId\x30%2o%2c"
-   ochBlockSize     =  82
-
-   secl             = scalar, U08,  0, "sec",    1.000, 0.000
-   status1          = scalar, U08,  1, "bits",   1.000, 0.000
-    inj1Status       = bits,    U08,    1, [0:0]
-    inj2Status       = bits,    U08,    1, [1:1]
-    inj3Status       = bits,    U08,    1, [2:2]
-    inj4Status       = bits,    U08,    1, [3:3]
-    DFCOOn           = bits,    U08,    1, [4:4]
-    boostCutFuel     = bits,    U08,    1, [5:5]
-    toothLog1Ready   = bits,    U08,    1, [6:6]
-    toothLog2Ready   = bits,    U08,    1, [7:7]
-   engine           = scalar, U08,  2, "bits",   1.000, 0.000
-    running          = bits,    U08,    2, [0:0]
-    crank            = bits,    U08,    2, [1:1]
-    ase              = bits,    U08,    2, [2:2]
-    warmup           = bits,    U08,    2, [3:3]
-    tpsaccaen        = bits,    U08,    2, [4:4]
-    tpsaccden        = bits,    U08,    2, [5:5]
-    mapaccaen        = bits,    U08,    2, [6:6]
-    mapaccden        = bits,    U08,    2, [7:7]
-   dwell	          = scalar,   U08,    3, "ms",     0.100, 0.000
-   map              = scalar,   U16,      4, "kpa",    1.000, 0.000
-   iatRaw           = scalar,   U08,      6, "°C",    1.000, 0.000
-   coolantRaw       = scalar,   U08,      7, "°C",    1.000, 0.000
-   batCorrection    = scalar,   U08,      8, "%",      1.000, 0.000
-   batteryVoltage   = scalar,   U08,      9, "V",      0.100, 0.000
-   afr              = scalar,   U08,      10, "O2",     0.100, 0.000
-   egoCorrection    = scalar,   U08,      11, "%",      1.000, 0.000
-   airCorrection    = scalar,   U08,      12, "%",      1.000, 0.000
-   warmupEnrich     = scalar,   U08,      13, "%",      1.000, 0.000
-   rpm              = scalar,   U16,      14, "rpm",    1.000, 0.000
-   accelEnrich      = scalar,   U08,      16, "%",      2.000, 0.000
-   gammaEnrich      = scalar,   U08,      17, "%",      1.000, 0.000
-   veCurr           = scalar,   U08,      18, "%",      1.000, 0.000
-   afrTarget        = scalar,   U08,      19, "O2",     0.100, 0.000
-   pulseWidth       = scalar,   U16,      20, "ms",     0.001, 0.000
-   TPSdot           = scalar,   U08,      22, "%/s",    10.00, 0.000
-   advance          = scalar,   S08,      23, "deg",    1.000, 0.000
-   tps              = scalar,   U08,      24, "%",      1.000, 0.000
-   loopsPerSecond   = scalar,   U16,      25, "loops",  1.000, 0.000
-   freeRAM          = scalar,   U16,      27, "bytes",  1.000, 0.000
-   boostTarget      = scalar,   U08,      29, "kPa",    2.000, 0.000
-   boostDuty        = scalar,   U08,      30, "%",      1.000, 0.000
-   status2          = scalar,   U08,      31, "bits",   1.000, 0.000
-    launchHard       = bits,    U08,    31, [0:0]
-    launchSoft       = bits,    U08,    31, [1:1]
-    hardLimitOn      = bits,    U08,    31, [2:2]
-    softlimitOn      = bits,    U08,    31, [3:3]
-    boostCutSpark    = bits,    U08,    31, [4:4]
-    error            = bits,    U08,    31, [5:5]
-    idle             = bits,    U08,    31, [6:6]
-    sync             = bits,    U08,    31, [7:7]
-   rpmDOT           = scalar,   S16,    32, "rpm/s",  1.000, 0.000
-   flex             = scalar,   U08,    34, "%",      1.000, 0.000
-   flexFuelCor      = scalar,   U08,    35, "%",      1.000, 0.000
-   flexIgnCor       = scalar,   U08,    36, "deg",    1.000, 0.000
-
-   idleLoad         = scalar,   U08,    37, { bitStringValue( idleUnits , iacAlgorithm  ) },    2.000, 0.000 ; This is a combined variable covering both PWM and stepper IACs. The units used depend on which idle algorithm is chosen
-   testoutputs      = scalar,   U08,    38, "bits",   1.000, 0.000
-   testenabled       = bits,    U08,	  38, [0:0]
-   testactive        = bits,    U08,	  38, [1:1]
-   afr2             = scalar,   U08,    39, "O2",     0.100, 0.000
-   baro             = scalar,   U08,    40, "kpa",      1.000, 0.000
-   canin_gauge0	    = scalar,   U16,	41,	"",		1.000, 0.000
-   canin_gauge1	    = scalar,   U16,	43,	"",		1.000, 0.000
-   canin_gauge2	    = scalar,   U16,	45,	"",		1.000, 0.000
-   canin_gauge3	    = scalar,   U16,	47,	"",		1.000, 0.000
-   canin_gauge4	    = scalar,   U16,	49,	"",		1.000, 0.000
-   canin_gauge5	    = scalar,   U16,	51,	"",		1.000, 0.000
-   canin_gauge6	    = scalar,   U16,	53,	"",		1.000, 0.000
-   canin_gauge7	    = scalar,   U16,	55,	"",		1.000, 0.000
-   canin_gauge8	    = scalar,   U16,	57,	"",		1.000, 0.000
-   canin_gauge9 	  = scalar,   U16,	59,	"",		1.000, 0.000
-   canin_gauge10	  = scalar,   U16,	61,	"",		1.000, 0.000
-   canin_gauge11	  = scalar,   U16,	63,	"",		1.000, 0.000
-   canin_gauge12	  = scalar,   U16,	65,	"",		1.000, 0.000
-   canin_gauge13	  = scalar,   U16,	67,	"",		1.000, 0.000
-   canin_gauge14	  = scalar,   U16,	69,	"",		1.000, 0.000
-   canin_gauge15	  = scalar,   U16,	71,	"",		1.000, 0.000
-   tpsADC           = scalar,   U08,  73, "ADC",1.000, 0.000
-   errors           = scalar,   U08,  74, "bits",   1.000, 0.000
-    errorNum        = bits,     U08,    74, [0:1]
-    currentError    = bits,     U08,    74, [2:7]
-   pulseWidth2      = scalar,   U16,      75, "ms",     0.001, 0.000
-   pulseWidth3      = scalar,   U16,      77, "ms",     0.001, 0.000
-   pulseWidth4      = scalar,   U16,      79, "ms",     0.001, 0.000
-   status3          = scalar,   U08,      81, "bits", 1.000, 0.000
-    resetLockOn      = bits,     U08,    81, [0:0]
-    unused81_1-7     = bits,     U08,    81, [1:7]
-
-#if CELSIUS
-   coolant          = { coolantRaw - 40                               } ; Temperature readings are offset by 40 to allow for negatives
-   iat              = { iatRaw - 40                                   } ; Temperature readings are offset by 40 to allow for negatives
-#else
-   coolant          = { (coolantRaw - 40) * 1.8 + 32                  } ;Convert C to F (Offset by 40)
-   iat              = { (iatRaw - 40) * 1.8 + 32                      } ;Convert C to F (Offset by 40)
-#endif
-   time             = { timeNow                                       }
-   seconds          = { secl                                          }
-
-   throttle         = { tps }, "%"
-
-   cycleTime        = { rpm ? ( 60000.0 / rpm ) : 0                   }
-   cycleMultiplier  = { injLayout == 3 ? 2 : 1                        }
-   dutyCycle        = { rpm ? ( 100.0*pulseWidth/(cycleTime * cycleMultiplier) ) : 0      }
-
-   boostCutOut      = { boostCutFuel || boostCutSpark }
-   lambda           = { afr / stoich }
-   MAPxRPM          = { rpm * map }
-
-   ;Manifold pressure in weirdo units
-   map_bar      = { (map - baro) / 101.33 }
-   map_psi      = { (map - baro) * 0.145038 }
-   map_inhg     = { (baro - map) * 0.2953007 } ;in-Hg
-   map_vacboost = { map < baro ? -map_inhg : map_psi }
-
-;-------------------------------------------------------------------------------
-
-[Datalog]
-   ; Full datalog.
-   ;
-   ; Default user-defined log emulates the full datalog.
-   ;
-   ; The entries are saved in the datalog file in the order in
-   ; which they appear in the list below.
-   ;
-   ;   Channel - Case sensitive name of output channel to be logged.
-   ;   Label   - String written to header line of log.  Be careful
-   ;             about changing these, as programs like MSLVV and
-   ;             MSTweak key off specific column names.
-   ;   Type    - Data type of output, converted before writing.
-   ;   Format  - C-style output format of data.
-   ;
-   ;       Channel          Label          Type    Format
-   ;       --------------   ----------     -----   ------
-   entry = time,            "Time",        float,  "%.3f"
-   entry = secl,            "SecL",        int,    "%d"
-   entry = rpm,             "RPM",         int,    "%d"
-   entry = map,             "MAP",         int,    "%d"
-   entry = MAPxRPM,         "MAPxRPM",     int,    "%d"
-   entry = tps,             "TPS",         int,    "%d"
-   entry = afr,             "O2",          float,  "%.3f"
-   entry = lambda,          "Lambda",      float,  "%.3f"
-   entry = iat,             "IAT",         int,    "%d"
-   entry = coolant,         "CLT",         int,    "%d"
-   entry = engine,          "Engine",      int,    "%d"
-   entry = DFCOOn,          "DFCO",        int,    "%d"
-   entry = egoCorrection,   "Gego",        int,    "%d"
-   entry = airCorrection,   "Gair",        int,    "%d"
-   entry = batCorrection,   "Gbattery",   int,    "%d"
-   entry = warmupEnrich,    "Gwarm",       int,    "%d"
-   ;entry = baroCorrection,  "Gbaro",       int,    "%d"
-   entry = gammaEnrich,     "Gammae",      int,     "%d"
-   entry = accelEnrich,     "Accel Enrich",int,     "%d"
-   entry = veCurr,          "VE",          int,     "%d"
-   entry = pulseWidth,      "PW",          float,   "%.1f"
-   entry = afrTarget,       "AFR Target",  float,   "%.3f"
-   entry = pulseWidth,      "PW2",         float,   "%.1f"
-   entry = dutyCycle,       "DutyCycle1",  float,   "%.1f"
-   entry = dutyCycle,       "DutyCycle2",  float,   "%.1f"
-   entry = TPSdot,          "TPS DOT",     int,     "%d"
-   entry = advance,         "Advance",     int,     "%d"
-   entry = dwell,           "Dwell",       float,     "%.1f"
-   entry = batteryVoltage,  "Battery V",   float,   "%.1f"
-   entry = rpmDOT,          "rpm/s",       int,     "%d"
-   entry = flex,            "Eth %",       int,     "%d",       { flexEnabled }
-   entry = errorNum,        "Error #",     int,     "%d"
-   entry = currentError,    "Error ID",    int,     "%d"
-   entry = map_psi,         "Boost PSI",   float,   "%.1f"
-   entry = boostTarget,     "Boost Target",int,     "%d",       { boostEnabled }
-   entry = boostDuty,       "Boost Duty",  int,     "%d",       { boostEnabled }
-   entry = boostCutOut ,    "Boost cut",   int,     "%d"
-   entry = launchHard ,     "Launch Hard", int,     "%d"
-   entry = hardLimitOn ,    "Hard Limiter",int,     "%d"
-   entry = idleLoad,        "IAC value",   int,     "%d"
-   entry = baro,            "Baro Pressure",int,     "%d"
-
-#if CAN_COMMANDS
-   entry = canin_gauge0,    "CanIn CH0",   int,     "%d"
-   entry = canin_gauge1,    "CanIn CH1",   int,     "%d"
-   entry = canin_gauge2,    "CanIn CH2",   int,     "%d"
-   entry = canin_gauge3,    "CanIn CH3",   int,     "%d"
-   entry = canin_gauge4,    "CanIn CH4",   int,     "%d"
-   entry = canin_gauge5,    "CanIn CH5",   int,     "%d"
-   entry = canin_gauge6,    "CanIn CH6",   int,     "%d"
-   entry = canin_gauge7,    "CanIn CH7",   int,     "%d"
-#endif
-
-
-[LoggerDefinition]
-    ; valid logger types: composite, tooth, trigger, csv
-
-    ;loggerDef = uniqueName, Display Name, type
-    loggerDef = tooth, "Tooth Logger", tooth
-       ;dataReadCommand = "r\\x00\\xf4\\x00\\x00\\x04\\x00" ; standard TS command format
-       dataReadCommand = "T" ; Basic TS command format
-       dataReadTimeout = 15000 ; time in ms
-       dataReadyCondition = { toothLog1Ready }
-       dataLength = 256 ; in bytes, including headers, footers and data (not used)
-
-       ;recordDef = headerLen. footerLen, recordLen
-       recordDef =   0,   0,   2; in bytes, the recordLen is for each record, currently limited to 4 bytes
-
-       ;recordField = Name,          HeaderName,      startBit,   bitCount,   scale,  units, updateCondition
-       recordField = toothGap,         "ToothTime",     0,          16,       1.0,    "uS"
-
-
-[Tools]
-	;addTool = toolName, PanelName
-	addTool = veTableGenerator, "VE Table Generator", veTable1Tbl
-	addTool = afrTableGenerator, "AFR Table Generator", afrTable1Tbl
-
-
-[VeAnalyze]
-	         ;    tableName,  lambdaTargetTableName, lambdaChannel, egoCorrectionChannel, activeCondition
-     veAnalyzeMap = veTable1Tbl, afrTable1Tbl, afr, egoCorrection
-     lambdaTargetTables = afrTable1Tbl, afrTSCustom,
-         filter = std_xAxisMin ; Auto build with appropriate axis channels
-         ;filter = minRPMFilter, "Minimum RPM", rpm,           <       , 500,      , true
-         filter = std_xAxisMax ; Auto build with appropriate axis channels
-         filter = std_yAxisMin ; Auto build with appropriate axis channels
-         filter = std_yAxisMax ; Auto build with appropriate axis channels
-         filter = std_DeadLambda ; Auto build
-
-#if CELSIUS
-         filter = minCltFilter, "Minimum CLT", coolant,       <       , 71,       , true
-#else
-         filter = minCltFilter, "Minimum CLT", coolant,       <       , 160,      , true
-#endif
-         filter = accelFilter, "Accel Flag" , engine,         &       , 16,       , false
-         filter = aseFilter,   "ASE Flag"   , engine,         &       , 4,        , false
-         filter = overrunFilter, "Overrun"    , pulseWidth,  =       , 0,        , false
-         filter = std_Custom ; Standard Custom Expression Filter.
-
-;------------- WUE VEAL not currently working ----------------
-;[WueAnalyze]
-        ;    tableName,  lambdaTargetTableName, lambdaChannel, egoCorrectionChannel, activeCondition
-        ; wueAnalyzeMap = veTable1Tbl, afrTable1Tbl, afr, egoCorrection
-;        wueAnalyzeMap = afrTable1Tbl, warmup_afr_curve, warmup_curve, afr, coolant, warmupEnrich ;warmup_afr_curve,
-;             lambdaTargetTables = afrTable1Tbl, afrTSCustom,
-                 ;filter = std_xAxisMin ; Auto build with appropriate axis channels
-                 ;filter = minRPMFilter, "Minimum RPM", rpm,           <       , 500,      , true
-                 ;filter = std_xAxisMax ; Auto build with appropriate axis channels
-                 ;filter = std_yAxisMin ; Auto build with appropriate axis channels
-                 ;filter = std_yAxisMax ; Auto build with appropriate axis channels
-                 ;filter = std_DeadLambda ; Auto build
-
-;                 filter = maxTPSFilter, "High Throttle", tps,       <       , 15,       , true
-;------------- WUE VEAL not currently working ----------------
->>>>>>> d07d20ff
+;------------- WUE VEAL not currently working ----------------