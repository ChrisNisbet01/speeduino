--- conflicted
+++ resolved
@@ -4337,14 +4337,10 @@
     iatCorrectGauge   = airCorrection, "IAT Correction",     "%",       0,   200,    130,   140,  140,  150, 0, 0
     baroCorrectGauge  = baroCorrection,"Baro Correction",    "%",       0,   200,    130,   140,  140,  150, 0, 0
     flexEnrich        = flexFuelCor,   "Flex Correction",    "%",       0,   200,    130,   140,  140,  150, 0, 0
-<<<<<<< HEAD
-    advanceGauge      = advance,       "Current Spark Advance", "deg BTDC", 50, -10,      0,     0,    35,    45, 0, 0
-    advance1Gauge     = advance1,      "advance1 (Spark Table 1)",  "%", 50, -10,      0,     0,    35,    45, 0, 0
-    advance2Gauge     = advance2,      "advance2 (Spark Table 2)",  "%", 50, -10,      0,     0,    35,    45, 0, 0
-=======
     fuelTempCorGauge  = fuelTempCor,   "Fuel Temp Correction", "%",     0,   200,    130,   140,  140,  150, 0, 0
-    advanceGauge      = advance,       "Spark Advance",      "deg BTDC", 50, -10,      0,     0,    35,    45, 0, 0
->>>>>>> 9a0f770a
+    advanceGauge      = advance,       "Current Advance",     "deg",    50, -10,      0,     0,    35,   45, 0, 0
+    advance1Gauge     = advance1,      "Advance1 (Spark Table 1)",  "%",50, -10,      0,     0,    35,   45, 0, 0
+    advance2Gauge     = advance2,      "Advance2 (Spark Table 2)",  "%",50, -10,      0,     0,    35,   45, 0, 0
     dwellGauge        = dwell,         "Ign Dwell",          "mSec",    0,  35.0,    1.0,   1.2,   20,   25, 3, 3
     boostTargetGauge  = boostTarget,   "Target Boost",       "kPa",     0,   {maphigh},      0,    20,  {mapwarn},  {mapdang}, 0, 0
     boostDutyGauge    = boostDuty,     "Boost Duty Cycle",   "%",       0,   100,     -1,    -1,  101,  110, 1, 1
@@ -4487,7 +4483,7 @@
    ; you change it.
 
    ochGetCommand    = "r\$tsCanId\x30%2o%2c"
-   ochBlockSize     =  114
+   ochBlockSize     =  116
 
    secl             = scalar, U08,  0, "sec",    1.000, 0.000
    status1          = scalar, U08,  1, "bits",   1.000, 0.000
@@ -4619,13 +4615,10 @@
    outputsStatus5   = bits,     U08,    111,  [5:5]
    outputsStatus6   = bits,     U08,    111,  [6:6]
    outputsStatus7   = bits,     U08,    111,  [7:7]
-<<<<<<< HEAD
-   advance1         = scalar,   U08,    112, "%",      1.000, 0.000
-   advance2         = scalar,   U08,    113, "%",      1.000, 0.000
-=======
    fuelTempRaw      = scalar,   U08,    112, "°C",    1.000, 0.000
    fuelTempCor      = scalar,   U08,    113, "%",     1.000, 0.000
->>>>>>> 9a0f770a
+   advance1         = scalar,   U08,    114, "%",      1.000, 0.000
+   advance2         = scalar,   U08,    115, "%",      1.000, 0.000
    #sd_status        = scalar,   U08,    99, "",         1.0,   0.0
 
 #if CELSIUS
