--- conflicted
+++ resolved
@@ -212,13 +212,10 @@
   bool flatShiftingHard;
   volatile byte startRevolutions; //A counter for how many revolutions have been completed since sync was achieved.
   byte boostTarget;
-<<<<<<< HEAD
   byte testOutputs;
   bool testActive;
-=======
   byte boostDuty;
   byte idleLoad; //Either the current steps or current duty cycle for the idle control.
->>>>>>> 9c3776f1
 
   //Helpful bitwise operations:
   //Useful reference: http://playground.arduino.cc/Code/BitMath
